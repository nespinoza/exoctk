--- conflicted
+++ resolved
@@ -33,11 +33,7 @@
             'scipy<1.2',
             'scp',
             'sphinx',
-<<<<<<< HEAD
             'sphinx_astropy',
-            'sphinx-automodapi',
-=======
->>>>>>> 9c592a46
             'sqlalchemy',
             'svo_filters',
             'wtforms']
