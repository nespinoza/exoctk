name: exoctk-3.7
channels:
  - defaults
  - http://ssb.stsci.edu/astroconda
dependencies:
<<<<<<< HEAD
  - astropy=4.2
  - bokeh=2.1.1
=======
  - astropy=4.0.2
  - bokeh=2.2.3
>>>>>>> eef90d10
  - boto3
  - cython=0.29.17
  - docopt=0.6.2
  - docutils=0.15.2
  - flake8=3.8.4
  - flask=1.1.2
  - gunicorn=19.9.0
  - h5py=2.10.0
  - ipython=7.19.0
  - jupyter=1.0.0
  - matplotlib=3.1.3
  - numpy=1.19.2
  - numpydoc=1.1.0
  - pandas=1.2.0
  - paramiko=2.7.2
  - pytest=6.2.1
  - python=3.7.1
  - scipy=1.5.2
  - scp=0.13.2
  - sphinx=3.4.3
  - sqlalchemy=1.3.20
  - wtforms=2.3.1
  - pip:
    - asteval==0.9.16
    - astroquery==0.4.1
    - awscli
    - bandit==1.7.0
    - batman-package==2.4.6
    - bibtexparser==1.2.0
    - corner==2.1.0
    - flask_wtf==0.14.3
    - lmfit==1.0.1
    - platon==5.1.2
    - pysiaf==0.10.0
    - pysynphot==1.0
    - pyyaml
    - sphinx_astropy==1.3
    - svo-filters==0.2.16
    - werkzeug==0.16.1
    - git+https://github.com/spacetelescope/jwst_gtvt.git@cd6bc76f66f478eafbcc71834d3e735c73e03ed5<|MERGE_RESOLUTION|>--- conflicted
+++ resolved
@@ -3,13 +3,8 @@
   - defaults
   - http://ssb.stsci.edu/astroconda
 dependencies:
-<<<<<<< HEAD
   - astropy=4.2
-  - bokeh=2.1.1
-=======
-  - astropy=4.0.2
   - bokeh=2.2.3
->>>>>>> eef90d10
   - boto3
   - cython=0.29.17
   - docopt=0.6.2
