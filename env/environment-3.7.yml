--- conflicted
+++ resolved
@@ -41,15 +41,9 @@
     - platon==5.1.2
     - pysiaf==0.10.0
     - pysynphot==1.0
-<<<<<<< HEAD
-    - PyYAML==5.3.1
-    - sphinx_astropy==1.3
-    - svo-filters==0.3.1
-=======
     - PyYAML>=5.4
     - sphinx_astropy==1.3
     - svo-filters==0.4.1
->>>>>>> 659c3009
     - werkzeug==0.16.1
     - git+https://github.com/spacetelescope/jwst_gtvt.git@cd6bc76f66f478eafbcc71834d3e735c73e03ed5
     - git+https://github.com/astropy/astroquery.git@ccc96185beeff86f3a12a31a00a801afcebe1dbe