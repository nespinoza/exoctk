name: exoctk-3.9
channels:
  - defaults
  - http://ssb.stsci.edu/astroconda
dependencies:
  - astropy=4.2
  - bokeh=2.3.0
  - boto3
  - cython=0.29.22
  - docopt=0.6.2
  - flake8=3.9.0
  - flask=1.1.2
  - h5py=2.10.0
  - ipython=7.22.0
  - jupyter=1.0.0
  - matplotlib=3.3.4
  - numpy=1.19.2
  - numpydoc=1.1.0
  - pandas=1.2.3
  - paramiko=2.7.2
  - pip=20.3.3
  - pytest=6.2.3
  - python=3.9.1
  - pyyaml
  - scipy=1.6.2
  - scp=0.13.3
  - sphinx=3.5.3
  - sqlalchemy=1.3.23
  - wtforms=2.3.3
  - pip:
    - asteval==0.9.22
    - awscli
    - bandit==1.7.0
    - batman-package==2.4.7
    - bibtexparser==1.2.0
    - corner==2.2.1
    - docutils==0.15.2
    - flask_wtf==0.14.3
    - gunicorn==20.0.4
    - lmfit==1.0.2
    - platon==5.1.2
    - pysiaf==0.10.0
    - pysynphot==1.0.0
    - sphinx_astropy==1.3
<<<<<<< HEAD
    - svo-filters==0.3.1
=======
    - svo-filters==0.4.1
>>>>>>> 4920f08d
    - werkzeug==0.16.1
    - git+https://github.com/spacetelescope/jwst_gtvt.git@cd6bc76f66f478eafbcc71834d3e735c73e03ed5
    - git+https://github.com/astropy/astroquery.git@ccc96185beeff86f3a12a31a00a801afcebe1dbe<|MERGE_RESOLUTION|>--- conflicted
+++ resolved
@@ -42,11 +42,7 @@
     - pysiaf==0.10.0
     - pysynphot==1.0.0
     - sphinx_astropy==1.3
-<<<<<<< HEAD
-    - svo-filters==0.3.1
-=======
     - svo-filters==0.4.1
->>>>>>> 4920f08d
     - werkzeug==0.16.1
     - git+https://github.com/spacetelescope/jwst_gtvt.git@cd6bc76f66f478eafbcc71834d3e735c73e03ed5
     - git+https://github.com/astropy/astroquery.git@ccc96185beeff86f3a12a31a00a801afcebe1dbe