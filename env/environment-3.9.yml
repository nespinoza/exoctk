name: exoctk-3.9
channels:
  - defaults
  - http://ssb.stsci.edu/astroconda
dependencies:
  - astropy=4.2
  - bokeh=2.3.3
  - boto3
  - cython=0.29.22
  - docopt=0.6.2
  - flake8=3.9.0
  - flask=1.1.2
  - h5py=3.6.0
  - ipython=7.29.0
  - jupyter=1.0.0
  - matplotlib=3.3.4
  - numpy=1.19.2
  - numpydoc=1.1.0
  - pandas=1.3.2
  - paramiko=2.7.2
  - pip=20.3.3
  - pytest=6.2.4
  - python=3.9.1
  - pyyaml
  - scipy=1.6.2
  - scp=0.14.1
  - sphinx=4.2.0
  - sqlalchemy=1.4.27
  - twine=3.2.0
  - wtforms=2.3.3
  - pip:
    - asteval==0.9.25
    - awscli
    - bandit==1.7.1
    - batman-package==2.4.8
    - bibtexparser==1.2.0
    - corner==2.2.1
<<<<<<< HEAD
    - docutils==0.15.2
    - flask_wtf==0.14.3
    - hotsoss==0.1.7
=======
    - ddtrace==0.57.0
    - docutils==0.17.1
    - flask_wtf==1.0.0
>>>>>>> 922e79bd
    - gunicorn==20.0.4
    - platon==5.3
    - pysiaf==0.10.0
    - pysynphot==2.0.0
    - sphinx_astropy==1.6.0
    - svo-filters==0.4.1
    - werkzeug>=2.0
    - git+https://github.com/spacetelescope/jwst_gtvt.git@cd6bc76f66f478eafbcc71834d3e735c73e03ed5
    - git+https://github.com/astropy/astroquery.git@ccc96185beeff86f3a12a31a00a801afcebe1dbe<|MERGE_RESOLUTION|>--- conflicted
+++ resolved
@@ -35,15 +35,10 @@
     - batman-package==2.4.8
     - bibtexparser==1.2.0
     - corner==2.2.1
-<<<<<<< HEAD
-    - docutils==0.15.2
-    - flask_wtf==0.14.3
     - hotsoss==0.1.7
-=======
     - ddtrace==0.57.0
     - docutils==0.17.1
     - flask_wtf==1.0.0
->>>>>>> 922e79bd
     - gunicorn==20.0.4
     - platon==5.3
     - pysiaf==0.10.0
