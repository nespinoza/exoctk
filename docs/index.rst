--- conflicted
+++ resolved
@@ -87,18 +87,6 @@
 .. toctree::
    :maxdepth: 1
 
-<<<<<<< HEAD
-  source/ExoCTK.limb_darkening
-=======
-  source/exoctk.limb_darkening
-
-**Nircam Coronagraphy**
-
-.. toctree::
-  :maxdepth: 1
-
-  source/exoctk.nircam_coronagraphy
-
 ***********************
 Newsletter Subscription
 ***********************
@@ -109,5 +97,4 @@
 
 (1) Send an email from your mailbox to `exoctk-news-subscribe-request@maillist.stsci.edu`
 (2) Subject and body should be blank. If you use an email signature, remove that as well and then send the message.
-(3) You will receive a confirmation email - be sure to follow the instructions to ensure you are properly subscribed.
->>>>>>> 94469471
+(3) You will receive a confirmation email - be sure to follow the instructions to ensure you are properly subscribed.