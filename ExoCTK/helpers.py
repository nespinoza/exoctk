--- conflicted
+++ resolved
@@ -17,20 +17,11 @@
         The path to the ATLAS9 FITS file to convert
     destination: str
         The destination for the split files
-<<<<<<< HEAD
     template: str
         The path to the FITS template file to use
     """        
     # Get all the data
     L = open('/Users/jfilippazzo/Desktop/im25k2new.pck').readlines()
-=======
-    """
-    # Open the fits file
-    HDU = fits.open(filepath)
-    D = HDU[1].data
-    primary = HDU[0].header
-    hdr = HDU[1].header
->>>>>>> 76848de4
     
     # Get the indexes of each log(g) chunk
     start = []
@@ -89,14 +80,6 @@
         HDU.append(ext)
         
         # Write the new file
-<<<<<<< HEAD
         fits.HDUList(HDU).writeto(new_file, clobber=True)
         
-        HDU.close()
-=======
-        filename = 'ATLAS9_{}_{}_{}.fits'.format(teff,int(logg*10),int(feh*10))
-        fits.writeto(destination+filename, new_hdu, overwrite=True)
-    
-    # Close the file
-    HDU.close()
->>>>>>> 76848de4
+        HDU.close()