from functools import wraps
import io
import json
import os
from pkg_resources import resource_filename

from astropy.coordinates import SkyCoord
import astropy.table as at
from astropy.time import Time
import astropy.units as u
from bokeh.embed import components
from bokeh.resources import INLINE
import flask
from flask import Flask, make_response, render_template, Response, request, send_file
import form_validation as fv
import numpy as np

from exoctk import log_exoctk
from exoctk.contam_visibility import visibilityPA as vpa
from exoctk.contam_visibility import field_simulator as fs
from exoctk.contam_visibility import contamination_figure as cf
from exoctk.contam_visibility.miniTools import contamVerify
from exoctk.forward_models.forward_models import fortney_grid, generic_grid
from exoctk.groups_integrations.groups_integrations import perform_calculation
from exoctk.limb_darkening import limb_darkening_fit as lf
<<<<<<< HEAD
=======
from exoctk.limb_darkening import spam
>>>>>>> 2eabf2a8
from exoctk.modelgrid import ModelGrid
from exoctk.phase_constraint_overlap.phase_constraint_overlap import phase_overlap_constraint, calculate_pre_duration
from exoctk.throughputs import Throughput
from exoctk.utils import filter_table, get_env_variables, get_target_data, get_canonical_name

# FLASK SET UP
app_exoctk = Flask(__name__)

# define the cache config keys, remember that it can be done in a settings file
app_exoctk.config['CACHE_TYPE'] = 'null'
app_exoctk.config['SECRET_KEY'] = 'Thisisasecret!'

# Load the database to log all form submissions
if get_env_variables()['exoctklog_dir'] is None:
    DBPATH = ':memory:'
else:
    DBPATH = os.path.realpath(os.path.join(get_env_variables()['exoctklog_dir'], 'exoctk_log.db'))
    if not os.path.isfile(DBPATH):
        log_exoctk.create_db(DBPATH)
try:
    DB = log_exoctk.load_db(DBPATH)
except IOError:
    DB = None


def _param_fort_validation(args):
    """Validates the input parameters for the forward models

    Returns
    -------
    input_args : dict
        Dictionary with the input parameters for the forward models.
    """

    temp = args.get('ptemp', 1000)
    chem = args.get('pchem', 'noTiO')
    cloud = args.get('cloud', '0')
    pmass = args.get('pmass', '1.5')
    m_unit = args.get('m_unit', 'M_jup')
    reference_radius = args.get('refrad', 1)
    r_unit = args.get('r_unit', 'R_jup')
    rstar = args.get('rstar', 1)
    rstar_unit = args.get('rstar_unit', 'R_sun')

    input_args = {'temp': temp, 'chem': chem, 'cloud': cloud, 'pmass': pmass,
                  'm_unit': m_unit, 'reference_radius': reference_radius,
                  'r_unit': r_unit, 'rstar': rstar, 'rstar_unit': rstar_unit}

    return input_args


@app_exoctk.route('/atmospheric_retrievals')
def atmospheric_retrievals():
    """A landing page for the atmospheric_retrievals tools"""

    return render_template('atmospheric_retrievals.html')


def authenticate():
    """Sends a 401 response that enables basic auth"""

    return Response('Could not verify your access level for that URL.\n'
                    'You have to login with proper credentials', 401,
                    {'WWW-Authenticate': 'Basic realm="Login Required"'})


def check_auth(username, password):
    """This function is called to check if a username password
    combination is valid

    Parameters
    ----------
    username: str
        The username
    password: str
        The password
    """

    return username == 'admin' and password == 'secret'


@app_exoctk.route('/contam_visibility', methods=['GET', 'POST'])
def contam_visibility():
    """The contamination and visibility form page

    Returns
    -------
    ``flask.render_template`` obj
        The rendered template for the contamination and visibility page.
    """

    # Load default form
    form = fv.ContamVisForm()
    form.calculate_contam_submit.disabled = False

    if request.method == 'GET':

        # http://0.0.0.0:5000/contam_visibility?ra=24.354208334287005&dec=-45.677930555343636&target=WASP-18%20b
        target_name = request.args.get('target')
        form.targname.data = target_name

        ra = request.args.get('ra')
        form.ra.data = ra

        dec = request.args.get('dec')
        form.dec.data = dec

        return render_template('contam_visibility.html', form=form)

    # Reload page with stellar data from ExoMAST
    if form.resolve_submit.data:

        if form.targname.data.strip() != '':

            # Resolve the target in exoMAST
            try:
                form.targname.data = get_canonical_name(form.targname.data)
                data, url = get_target_data(form.targname.data)

                # Update the coordinates
                ra_deg = data.get('RA')
                dec_deg = data.get('DEC')

                # Set the form values
                form.ra.data = ra_deg
                form.dec.data = dec_deg
                form.target_url.data = url

            except Exception:
                form.target_url.data = ''
                form.targname.errors = ["Sorry, could not resolve '{}' in exoMAST.".format(form.targname.data)]

        # Send it back to the main page
        return render_template('contam_visibility.html', form=form)

    # Reload page with appropriate mode data
    if form.mode_submit.data:

        # Update the button
        if ('NIRCam' in form.inst.data) or (form.inst.data == 'MIRI') or (form.inst.data == 'NIRSpec'):
            form.calculate_contam_submit.disabled = True
        else:
            form.calculate_contam_submit.disabled = False

        # Send it back to the main page
        return render_template('contam_visibility.html', form=form)

    if form.validate_on_submit() and (form.calculate_submit.data or form.calculate_contam_submit.data):

        try:

            # Log the form inputs
            log_exoctk.log_form_input(request.form, 'contam_visibility', DB)

            # Make plot
            title = form.targname.data or ', '.join([str(form.ra.data), str(form.dec.data)])
            pG, pB, dates, vis_plot, table, badPAs = vpa.using_gtvt(str(form.ra.data),
                                                                    str(form.dec.data),
                                                                    form.inst.data.split(' ')[0],
                                                                    targetName=str(title))

            # Make output table
            fh = io.StringIO()
            table.write(fh, format='csv', delimiter=',')
            visib_table = fh.getvalue()

            # Get scripts
            vis_js = INLINE.render_js()
            vis_css = INLINE.render_css()
            vis_script, vis_div = components(vis_plot)

            # Contamination plot too
            if form.calculate_contam_submit.data:

                # First convert ra and dec to HH:MM:SS
                ra_deg, dec_deg = float(form.ra.data), float(form.dec.data)
                sc = SkyCoord(ra_deg, dec_deg, unit='deg')
                ra_dec = sc.to_string('hmsdms')
                ra_hms, dec_dms = ra_dec.split(' ')[0], ra_dec.split(' ')[1]

                # Make field simulation
                contam_cube = fs.fieldSim(ra_hms, dec_dms, form.inst.data, binComp=form.companion.data)
                contam_plot = cf.contam(contam_cube, form.inst.data, targetName=str(title), paRange=[int(form.pa_min.data), int(form.pa_max.data)], badPAs=badPAs, fig='bokeh')

                # Get scripts
                contam_js = INLINE.render_js()
                contam_css = INLINE.render_css()
                contam_script, contam_div = components(contam_plot)

            else:

                contam_script = contam_div = contam_js = contam_css = ''

            return render_template('contam_visibility_results.html',
                                   form=form, vis_plot=vis_div,
                                   vis_table=visib_table,
                                   vis_script=vis_script, vis_js=vis_js,
                                   vis_css=vis_css, contam_plot=contam_div,
                                   contam_script=contam_script,
                                   contam_js=contam_js,
                                   contam_css=contam_css)

        except Exception as e:
            err = 'The following error occurred: ' + str(e)
            return render_template('groups_integrations_error.html', err=err)
<<<<<<< HEAD

    return render_template('contam_visibility.html', form=form)


@app_exoctk.route('/download', methods=['POST'])
def exoctk_savefile():
    """Save results to file

    Returns
    -------
    ``flask.make_response`` obj
        Returns response including results in txt form.
    """

    file_as_string = eval(request.form['file_as_string'])

    response = make_response(file_as_string)
    response.headers["Content-type"] = 'text; charset=utf-8'
    response.headers["Content-Disposition"] = "attachment; filename=ExoCTK_results.txt"

    return response


@app_exoctk.route('/fortney', methods=['GET', 'POST'])
def fortney():
    """
    Pull up Forntey Grid plot the results and download

    Returns
    -------
    html : ``flask.render_template`` obj
        The rendered template for the Fortney results.
    """

    # Grab the inputs arguments from the URL
    args = flask.request.args

    input_args = _param_fort_validation(args)
    fig, fh, temp_out = fortney_grid(input_args)

    table_string = fh.getvalue()

    js_resources = INLINE.render_js()
    css_resources = INLINE.render_css()

    script, div = components(fig)

    html = flask.render_template('fortney.html',
                                 plot_script=script,
                                 plot_div=div,
                                 js_resources=js_resources,
                                 css_resources=css_resources,
                                 temp=temp_out,
                                 table_string=table_string
                                 )

    # Log the form inputs
    if len(args) > 0:
        log_exoctk.log_form_input(args, 'fortney', DB)

    return html


@app_exoctk.route('/fortney_download')
def fortney_download():
    """Download the fortney grid data"""

    fortney_data = os.path.join(get_env_variables()['fortgrid_dir'], 'fortney_grid.db')
    return send_file(fortney_data, attachment_filename='fortney_grid.db', as_attachment=True)


@app_exoctk.route('/generic', methods=['GET', 'POST'])
def generic():
    """
    Pull up Generic Grid plot the results and download

    Returns
    -------
    html: ``flask.render_template`` obj
        The rendered template for the generic grid page.
    """

    # Grab the inputs arguments from the URL
    args = dict(flask.request.args)
    fig, fh, closest_match, error_message = generic_grid(args)

    # Write table string
    table_string = fh.getvalue()

    # Web-ify bokeh plot
    js_resources = INLINE.render_js()
    css_resources = INLINE.render_css()

    script, div = components(fig)

    html = flask.render_template('generic.html',
                                 inputs=args,
                                 closest_match=closest_match,
                                 error_message=error_message,
                                 table_string=table_string,
                                 plot_script=script,
                                 plot_div=div,
                                 js_resources=js_resources,
                                 css_resources=css_resources,
                                 )

    # Log the form inputs
    if len(args) > 0:
        log_exoctk.log_form_input(args, 'generic', DB)

=======

    return render_template('contam_visibility.html', form=form)


@app_exoctk.route('/download', methods=['POST'])
def exoctk_savefile():
    """Save results to file

    Returns
    -------
    ``flask.make_response`` obj
        Returns response including results in txt form.
    """

    file_as_string = eval(request.form['file_as_string'])

    response = make_response(file_as_string)
    response.headers["Content-type"] = 'text; charset=utf-8'
    response.headers["Content-Disposition"] = "attachment; filename=ExoCTK_results.txt"

    return response


@app_exoctk.route('/fortney', methods=['GET', 'POST'])
def fortney():
    """
    Pull up Forntey Grid plot the results and download

    Returns
    -------
    html : ``flask.render_template`` obj
        The rendered template for the Fortney results.
    """

    # Grab the inputs arguments from the URL
    args = flask.request.args

    input_args = _param_fort_validation(args)
    fig, fh, temp_out = fortney_grid(input_args)

    table_string = fh.getvalue()

    js_resources = INLINE.render_js()
    css_resources = INLINE.render_css()

    script, div = components(fig)

    html = flask.render_template('fortney.html',
                                 plot_script=script,
                                 plot_div=div,
                                 js_resources=js_resources,
                                 css_resources=css_resources,
                                 temp=temp_out,
                                 table_string=table_string
                                 )

    # Log the form inputs
    if len(args) > 0:
        log_exoctk.log_form_input(args, 'fortney', DB)

    return html


@app_exoctk.route('/fortney_download')
def fortney_download():
    """Download the fortney grid data"""

    fortney_data = os.path.join(get_env_variables()['fortgrid_dir'], 'fortney_grid.db')
    return send_file(fortney_data, attachment_filename='fortney_grid.db', as_attachment=True)


@app_exoctk.route('/generic', methods=['GET', 'POST'])
def generic():
    """
    Pull up Generic Grid plot the results and download

    Returns
    -------
    html: ``flask.render_template`` obj
        The rendered template for the generic grid page.
    """

    # Grab the inputs arguments from the URL
    args = dict(flask.request.args)
    fig, fh, closest_match, error_message = generic_grid(args)

    # Write table string
    table_string = fh.getvalue()

    # Web-ify bokeh plot
    js_resources = INLINE.render_js()
    css_resources = INLINE.render_css()

    script, div = components(fig)

    html = flask.render_template('generic.html',
                                 inputs=args,
                                 closest_match=closest_match,
                                 error_message=error_message,
                                 table_string=table_string,
                                 plot_script=script,
                                 plot_div=div,
                                 js_resources=js_resources,
                                 css_resources=css_resources,
                                 )

    # Log the form inputs
    if len(args) > 0:
        log_exoctk.log_form_input(args, 'generic', DB)

>>>>>>> 2eabf2a8
    return html


@app_exoctk.route('/groups_integrations', methods=['GET', 'POST'])
def groups_integrations():
    """The groups and integrations calculator form page

    Returns
    -------
    ``flask.render_template`` obj
        The rendered template for the Groups & Integrations calculator
        page.
    """

    # Print out pandeia sat values
    with open(resource_filename('exoctk', 'data/groups_integrations/groups_integrations_input_data.json')) as f:
        sat_data = json.load(f)['fullwell']

    # Load default form
    form = fv.GroupsIntsForm()

    if request.method == 'GET':

        # http://0.0.0.0:5000/groups_integrations?k_mag=8.131&transit_duration=0.09089&target=WASP-18+b
        target_name = request.args.get('target')
        form.targname.data = target_name

        k_mag = request.args.get('k_mag')
        form.kmag.data = k_mag

        # According to Kevin the obs_dur = 3*trans_dur+1 hours
        # transit_dur is in days from exomast, convert first.
        try:
            trans_dur = float(request.args.get('transit_duration'))
            trans_dur *= u.day.to(u.hour)
            obs_dur = 3 * trans_dur + 1
            form.obs_duration.data = obs_dur
        except TypeError:
            trans_dur = request.args.get('transit_duration')
            if trans_dur is None:
                pass
            else:
                err = 'The Transit Duration from ExoMAST experienced some issues. Try a different spelling or source.'
                return render_template('groups_integrations_error.html', err=err)
        return render_template('groups_integrations.html', form=form, sat_data=sat_data)

    # Reload page with stellar data from ExoMAST
    if form.resolve_submit.data:

        if form.targname.data.strip() != '':

            # Resolve the target in exoMAST
            try:
                form.targname.data = get_canonical_name(form.targname.data)
                data, url = get_target_data(form.targname.data)

                # Update the Kmag
                kmag = data.get('Kmag')

                # Transit duration in exomast is in days, need it in hours
                if form.time_unit.data == 'day':
                    trans_dur = data.get('transit_duration')
                    obs_dur = 3 * trans_dur + (1 / 24.)
                else:
                    trans_dur = data.get('transit_duration')
                    trans_dur *= u.Unit('day').to('hour')
                    obs_dur = 3 * trans_dur + 1

                # Model guess
                logg_targ = data.get('stellar_gravity') or 4.5
                teff_targ = data.get('Teff') or 5500
                arr = np.array([tuple(i[1].split()) for i in form.mod.choices], dtype=[('spt', 'O'), ('teff', '>f4'), ('logg', '>f4')])
                mod_table = at.Table(arr)

                # If high logg, remove giants from guess list
                if logg_targ < 4:
                    mod_table = filter_table(mod_table, logg=">=4")
                teff = min(arr['teff'], key=lambda x: abs(x - teff_targ))
                mod_table.add_column(at.Column(np.array([i[0] for i in form.mod.choices]), name='value'))
                mod_table = filter_table(mod_table, teff="<={}".format(teff))
                mod_table.sort(['teff', 'logg'])

                # Set the form values
                form.mod.data = mod_table[-1]['value']
                form.kmag.data = kmag
                form.obs_duration.data = obs_dur
                form.target_url.data = url

            except Exception:
                form.target_url.data = ''
                form.targname.errors = ["Sorry, could not resolve '{}' in exoMAST.".format(form.targname.data)]

        # Send it back to the main page
        return render_template('groups_integrations.html', form=form, sat_data=sat_data)

    if form.validate_on_submit() and form.calculate_submit.data:

        # Get the form data
        ins = form.ins.data
        params = {'ins': ins,
                  'mag': form.kmag.data,
                  'obs_time': form.obs_duration.data,
                  'sat_max': form.sat_max.data,
                  'sat_mode': form.sat_mode.data,
                  'time_unit': form.time_unit.data,
                  'band': 'K',
                  'mod': form.mod.data,
                  'filt'.format(ins): getattr(form, '{}_filt'.format(ins)).data,
                  'subarray'.format(ins): getattr(form, '{}_subarray'.format(ins)).data,
                  'filt_ta'.format(ins): getattr(form, '{}_filt_ta'.format(ins)).data,
                  'subarray_ta'.format(ins): getattr(form, '{}_subarray_ta'.format(ins)).data}

        # Get ngroups
        params['n_group'] = 'optimize' if form.n_group.data == 0 else int(form.n_group.data)

        # Also get the data path in there
        params['infile'] = resource_filename('exoctk', 'data/groups_integrations/groups_integrations_input_data.json')

        # Convert the obs_time to hours
        if params['time_unit'] == 'day':
            params['obs_time'] = params['obs_time'] * 24
            params['time_unit'] = 'hours'

        # Run the calculation
        results = perform_calculation(params)
        if type(results) == dict:
            results_dict = results
            one_group_error = ""
            zero_group_error = ""
            if results_dict['n_group'] == 1:
                one_group_error = 'Be careful! This only predicts one group, and you may be in danger of oversaturating!'
            if results_dict['max_ta_groups'] == 0:
                zero_group_error = 'Be careful! This oversaturated the TA in the minimum groups. Consider a different TA setup.'
            if results_dict['max_ta_groups'] == -1:
                zero_group_error = 'This object is too faint to reach the required TA SNR in this filter. Consider a different TA setup.'
                results_dict['min_saturation_ta'] = 0
                results_dict['duration_time_ta_max'] = 0
                results_dict['max_saturation_ta'] = 0
                results_dict['duration_time_ta_max'] = 0
            if results_dict['max_saturation_prediction'] > results_dict['sat_max']:
                one_group_error = 'This many groups will oversaturate the detector! Proceed with caution!'
            # Do some formatting for a prettier end product
            results_dict['filt'] = results_dict['filt'].upper()
            results_dict['filt_ta'] = results_dict['filt_ta'].upper()
            results_dict['band'] = results_dict['band'].upper()
            results_dict['mod'] = results_dict['mod'].upper()
            if results_dict['ins'] == 'niriss':
                if results_dict['subarray_ta'] == 'nrm':
                    results_dict['subarray_ta'] = 'SUBTASOSS -- BRIGHT'
                else:
                    results_dict['subarray_ta'] = 'SUBTASOSS -- FAINT'
            results_dict['subarray'] = results_dict['subarray'].upper()
            results_dict['subarray_ta'] = results_dict['subarray_ta'].upper()

            form_dict = {'miri': 'MIRI', 'nircam': 'NIRCam', 'nirspec': 'NIRSpec', 'niriss': 'NIRISS'}
            results_dict['ins'] = form_dict[results_dict['ins']]

            # Log the successful form inputs
            params['kmag'] = form.kmag.data
            params['targname'] = form.targname.data
            params['num_groups'] = form.n_group.data
            log_exoctk.log_form_input(params, 'groups_integrations', DB)

            return render_template('groups_integrations_results.html',
                                   results_dict=results_dict,
                                   one_group_error=one_group_error,
                                   zero_group_error=zero_group_error)

        else:
            err = results
            return render_template('groups_integrations_error.html', err=err)

    return render_template('groups_integrations.html', form=form, sat_data=sat_data)


# Redirect to the index
@app_exoctk.route('/')
@app_exoctk.route('/index')
def index():
    """Returns the rendered index page

    Returns
    -------
    ``flask.render_template`` obj
        The rendered template for the index page.
    """
    return render_template('index.html')


@app_exoctk.route('/lightcurve_fitting')
def lightcurve_fitting():
    """A landing page for the lightcurve_fitting tool"""

    return render_template('lightcurve_fitting.html')


@app_exoctk.route('/limb_darkening', methods=['GET', 'POST'])
def limb_darkening():
    """Returns the rendered limb darkening form page.

    Returns
    -------
    ``flask.render_template`` obj
        The rendered template for the limb-darkening page.
    """
    # Load default form
    form = fv.LimbDarkeningForm()
<<<<<<< HEAD
=======

    # Planet properties
    planet_properties = ['transit_duration', 'orbital_period', 'rp_rs', 'a_rs', 'inclination', 'eccentricity', 'omega']

    def empty_fields(form):
        form.transit_duration.data = form.transit_duration.data or ''
        form.orbital_period.data = form.orbital_period.data or ''
        form.rp_rs.data = form.rp_rs.data or ''
        form.a_rs.data = form.a_rs.data or ''
        form.inclination.data = form.inclination.data or ''
        form.eccentricity.data = form.eccentricity.data or ''
        form.omega.data = form.omega.data or ''

        return form
>>>>>>> 2eabf2a8

    # Reload page with stellar data from ExoMAST
    if form.resolve_submit.data:

        if form.targname.data.strip() != '':

            try:
<<<<<<< HEAD

                # Resolve the target in exoMAST
                form.targname.data = get_canonical_name(form.targname.data)
                data, target_url = get_target_data(form.targname.data)

                # Update the form data
                form.feh.data = data.get('Fe/H')
                form.teff.data = data.get('Teff')
                form.logg.data = data.get('stellar_gravity')
                form.target_url.data = str(target_url)
=======

                # Resolve the target in exoMAST
                form.targname.data = get_canonical_name(form.targname.data)
                data, target_url = get_target_data(form.targname.data)

                # Update the star data
                form.feh.data = data.get('Fe/H')
                form.teff.data = data.get('Teff')
                form.logg.data = data.get('stellar_gravity')
                form.target_url.data = str(target_url)

                # Update the planet data
                form.transit_duration.data = data.get('transit_duration')
                form.orbital_period.data = data.get('orbital_period')
                form.rp_rs.data = data.get('Rp/Rs')
                form.a_rs.data = data.get('a/Rs')
                form.inclination.data = data.get('inclination')
                form.eccentricity.data = data.get('eccentricity')
                form.omega.data = data.get('omega')
>>>>>>> 2eabf2a8

            except Exception:
                form.target_url.data = ''
                form.targname.errors = ["Sorry, could not resolve '{}' in exoMAST.".format(form.targname.data)]

<<<<<<< HEAD
        # Send it back to the main page
        return render_template('limb_darkening.html', form=form)

    # Reload page with appropriate filter data
    if form.filter_submit.data:

        kwargs = {}
        if form.bandpass.data == 'tophat':
            kwargs['n_bins'] = 1
            kwargs['pixels_per_bin'] = 100
            kwargs['wave_min'] = 1 * u.um
            kwargs['wave_max'] = 2 * u.um

        # Get the filter
        bandpass = Throughput(form.bandpass.data, **kwargs)

        # Update the form data
        form.wave_min.data = bandpass.wave_min.value
        form.wave_max.data = bandpass.wave_max.value

        # Send it back to the main page
        return render_template('limb_darkening.html', form=form)

    # Update validation values after a model grid is selected
    if form.modelgrid_submit.data:

        # Load the modelgrid
        mg = ModelGrid(form.modeldir.data, resolution=500)
        teff_rng = mg.Teff_vals.min(), mg.Teff_vals.max()
        logg_rng = mg.logg_vals.min(), mg.logg_vals.max()
        feh_rng = mg.FeH_vals.min(), mg.FeH_vals.max()

        # Update the validation parameters by setting validator attributes
        setattr(form.teff.validators[1], 'min', float(teff_rng[0]))
        setattr(form.teff.validators[1], 'max', float(teff_rng[1]))
        setattr(form.teff.validators[1], 'message', 'Effective temperature must be between {} and {}'.format(*teff_rng))
        setattr(form.logg.validators[1], 'min', float(logg_rng[0]))
        setattr(form.logg.validators[1], 'max', float(logg_rng[1]))
        setattr(form.logg.validators[1], 'message', 'Surface gravity must be between {} and {}'.format(*logg_rng))
        setattr(form.feh.validators[1], 'min', float(feh_rng[0]))
        setattr(form.feh.validators[1], 'max', float(feh_rng[1]))
        setattr(form.feh.validators[1], 'message', 'Metallicity must be between {} and {}'.format(*feh_rng))

        # Send it back to the main page
        return render_template('limb_darkening.html', form=form)

    # Validate form and submit for results
    if form.validate_on_submit() and form.calculate_submit.data:

        # Form inputs for logging
        form_input = dict(request.form)

        # Get the stellar parameters
        star_params = [float(form.teff.data), float(form.logg.data), float(form.feh.data)]

        # Load the model grid
        model_grid = ModelGrid(form.modeldir.data, resolution=500)
        form.modeldir.data = [j for i, j in form.modeldir.choices if i == form.modeldir.data][0]

        # Grism details
        kwargs = {'n_bins': form.n_bins.data, 'wave_min': form.wave_min.data * u.um, 'wave_max': form.wave_max.data * u.um}

        # Make filter object and plot
        bandpass = Throughput(form.bandpass.data, **kwargs)
        bk_plot = bandpass.plot(draw=False)
        bk_plot.plot_width = 580
        bk_plot.plot_height = 280
        js_resources = INLINE.render_js()
        css_resources = INLINE.render_css()
        filt_script, filt_plot = components(bk_plot)

        # Trim the grid to nearby grid points to speed up calculation
        # full_rng = [model_grid.Teff_vals, model_grid.logg_vals, model_grid.FeH_vals]
        # trim_rng = find_closest(full_rng, star_params, n=1, values=True)

        # Calculate the coefficients for each profile
        ld = lf.LDC(model_grid)
        for prof in form.profiles.data:
            ld.calculate(*star_params, prof, mu_min=float(form.mu_min.data), bandpass=bandpass)

        # Draw tabbed figure
        final = ld.plot_tabs()

        # Get HTML
        script, div = components(final)

        # Store the tables as a string
        keep_cols = ['Teff', 'logg', 'FeH', 'profile', 'filter', 'wave_min', 'wave_eff', 'wave_max', 'c1', 'e1', 'c2', 'e2', 'c3', 'e3', 'c4', 'e4']
        print_table = ld.results[[col for col in keep_cols if col in ld.results.colnames]]
        file_as_string = '\n'.join(print_table.pformat(max_lines=-1, max_width=-1))

        # Make a table for each profile with a row for each wavelength bin
        profile_tables = []
        for profile in form.profiles.data:

            # Make LaTeX for polynomials
            latex = lf.ld_profile(profile, latex=True)
            poly = '\({}\)'.format(latex).replace('*', '\cdot').replace('\e', 'e')

            # Make the table into LaTeX
            table = filter_table(ld.results, profile=profile)
            co_cols = [c for c in ld.results.colnames if (c.startswith('c') or c.startswith('e')) and len(c) == 2 and not np.all([np.isnan(i) for i in table[c]])]
            table = table[['wave_eff', 'wave_min', 'wave_max'] + co_cols]
            table.rename_column('wave_eff', '\(\lambda_\mbox{eff}\hspace{5px}(\mu m)\)')
            table.rename_column('wave_min', '\(\lambda_\mbox{min}\hspace{5px}(\mu m)\)')
            table.rename_column('wave_max', '\(\lambda_\mbox{max}\hspace{5px}(\mu m)\)')

            # Add the results to the lists
            html_table = '\n'.join(table.pformat(max_width=-1, max_lines=-1, html=True)).replace('<table', '<table id="myTable" class="table table-striped table-hover"')

            # Add the table title
            header = '<br></br><strong>{}</strong><br><p>\(I(\mu)/I(\mu=1)\) = {}</p>'.format(profile, poly)
            html_table = header + html_table

            profile_tables.append(html_table)

            # Add the profile to the form inputs
            form_input[profile] = 'true'

        # Log the successful form inputs
        log_exoctk.log_form_input(form_input, 'limb_darkening', DB)

        return render_template('limb_darkening_results.html', form=form,
                               table=profile_tables, script=script, plot=div,
                               file_as_string=repr(file_as_string),
                               filt_plot=filt_plot, filt_script=filt_script,
                               js=js_resources, css=css_resources)

    return render_template('limb_darkening.html', form=form)


@app_exoctk.route('/limb_darkening_error', methods=['GET', 'POST'])
def limb_darkening_error():
    """The limb darkening error page

    Returns
    -------
    ``flask.render_template`` obj
        The rendered template for the limb-darkening error page.
    """

    return render_template('limb_darkening_error.html')


@app_exoctk.route('/phase_constraint', methods=['GET', 'POST'])
def phase_constraint(transit_type='primary'):
    """Render page for the phase-constraint calculator

    Returns
    -------
    ``flask.render_template`` obj
        The rendered template for the phase-constraint calculator.
    """

    # Load default form
    form = fv.PhaseConstraint()

    # Reload page with stellar data from ExoMAST
    if form.resolve_submit.data:
        if form.targname.data.strip() != '':
            try:
                # Resolve the target in exoMAST
                form.targname.data = get_canonical_name(form.targname.data)
                data, target_url = get_target_data(form.targname.data)

                # Update the form data
                form.orbital_period.data = data.get('orbital_period')

                t_time = Time(data.get('transit_time'), format='mjd')
                form.transit_time.data = t_time.jd

                form.observation_duration.data = calculate_pre_duration(data.get('transit_duration') * 24.0)

                form.inclination.data = data.get('inclination')
                if form.inclination.data is None:
                    form.inclination.data = np.nan

                form.omega.data = data.get('omega')
                if form.omega.data is None:
                    form.omega.data = np.nan

                form.eccentricity.data = data.get('eccentricity')
                if form.eccentricity.data is None:
                    form.eccentricity.data = np.nan

                form.target_url.data = str(target_url)

                return render_template('phase_constraint.html', form=form)

            except Exception:
                form.target_url.data = ''
                form.targname.errors = ["Sorry, could not resolve '{}' in exoMAST.".format(form.targname.data)]

    # Extract transit type:
    transit_type = form.transit_type.data
    if form.validate_on_submit() and form.calculate_submit.data:

        # Log the form inputs
        log_exoctk.log_form_input(request.form, 'phase_constraint', DB)

        if transit_type == 'primary':
            minphase, maxphase = phase_overlap_constraint(target_name=form.targname.data,
                                                          period=form.orbital_period.data,
                                                          pretransit_duration=form.observation_duration.data,
                                                          window_size=form.window_size.data)
        elif transit_type == 'secondary':
            if (0. <= form.eccentricity.data < 1) and (-360. <= form.omega.data <= 360.) and (0 <= form.inclination.data <= 90.):
                # Use dummy time-of-transit as it doesn't matter for the phase-constraint calculation
                # (phase = 1 is always transit)
                minphase, maxphase = phase_overlap_constraint(target_name=form.targname.data,
                                                              period=form.orbital_period.data, t0=1.,
                                                              pretransit_duration=form.observation_duration.data,
                                                              window_size=form.window_size.data, secondary=True,
                                                              ecc=form.eccentricity.data, omega=form.omega.data,
                                                              inc=form.inclination.data)
            else:
                minphase, maxphase = np.nan, np.nan
        else:
            minphase, maxphase = np.nan, np.nan
        form.minimum_phase.data = minphase
        form.maximum_phase.data = maxphase

=======
        # Ensure planet fields are not None
        form = empty_fields(form)

        # Send it back to the main page
        return render_template('limb_darkening.html', form=form)

    # Reload page with appropriate filter data
    if form.filter_submit.data:

        kwargs = {}
        if form.bandpass.data == 'tophat':
            kwargs['n_bins'] = 1
            kwargs['pixels_per_bin'] = 100
            kwargs['wave_min'] = 1 * u.um
            kwargs['wave_max'] = 2 * u.um

        # Get the filter
        bandpass = Throughput(form.bandpass.data, **kwargs)

        # Update the form data
        form.wave_min.data = bandpass.wave_min.value
        form.wave_max.data = bandpass.wave_max.value

        # Ensure planet fields are not None
        form = empty_fields(form)

        # Send it back to the main page
        return render_template('limb_darkening.html', form=form)

    # Update validation values after a model grid is selected
    if form.modelgrid_submit.data:

        # Load the modelgrid
        mg = ModelGrid(form.modeldir.data, resolution=500)
        teff_rng = mg.Teff_vals.min(), mg.Teff_vals.max()
        logg_rng = mg.logg_vals.min(), mg.logg_vals.max()
        feh_rng = mg.FeH_vals.min(), mg.FeH_vals.max()

        # Update the validation parameters by setting validator attributes
        setattr(form.teff.validators[1], 'min', float(teff_rng[0]))
        setattr(form.teff.validators[1], 'max', float(teff_rng[1]))
        setattr(form.teff.validators[1], 'message', 'Effective temperature must be between {} and {}'.format(*teff_rng))
        setattr(form.logg.validators[1], 'min', float(logg_rng[0]))
        setattr(form.logg.validators[1], 'max', float(logg_rng[1]))
        setattr(form.logg.validators[1], 'message', 'Surface gravity must be between {} and {}'.format(*logg_rng))
        setattr(form.feh.validators[1], 'min', float(feh_rng[0]))
        setattr(form.feh.validators[1], 'max', float(feh_rng[1]))
        setattr(form.feh.validators[1], 'message', 'Metallicity must be between {} and {}'.format(*feh_rng))

        # Ensure planet fields are not None
        form = empty_fields(form)

        # Send it back to the main page
        return render_template('limb_darkening.html', form=form)

    # Validate form and submit for results
    if form.validate_on_submit() and form.calculate_submit.data:

        # Form inputs for logging
        form_input = dict(request.form)

        # Get the stellar parameters
        star_params = [float(form.teff.data), float(form.logg.data), float(form.feh.data)]

        # Load the model grid
        model_grid = ModelGrid(form.modeldir.data, resolution=500)
        form.modeldir.data = [j for i, j in form.modeldir.choices if i == form.modeldir.data][0]

        # Grism details
        kwargs = {'n_bins': form.n_bins.data, 'wave_min': form.wave_min.data * u.um, 'wave_max': form.wave_max.data * u.um}

        # Make filter object and plot
        bandpass = Throughput(form.bandpass.data, **kwargs)
        bk_plot = bandpass.plot(draw=False)
        bk_plot.plot_width = 580
        bk_plot.plot_height = 280
        js_resources = INLINE.render_js()
        css_resources = INLINE.render_css()
        filt_script, filt_plot = components(bk_plot)

        # Trim the grid to nearby grid points to speed up calculation
        # full_rng = [model_grid.Teff_vals, model_grid.logg_vals, model_grid.FeH_vals]
        # trim_rng = find_closest(full_rng, star_params, n=1, values=True)

        # Calculate the coefficients for each profile
        ld = lf.LDC(model_grid)
        for prof in form.profiles.data:
            ld.calculate(*star_params, prof, mu_min=float(form.mu_min.data), bandpass=bandpass)

        # Check if spam coefficients can be calculated
        planet_data = {param: getattr(form, param).data for param in planet_properties}
        planet_data['Rp/Rs'] = planet_data['rp_rs']
        planet_data['a/Rs'] = planet_data['a_rs']
        spam_calc = all([val is not None and val != '' for key, val in planet_data.items()])
        if spam_calc:

            # Make sure non-linear profile is included for spam calculation if all planet parameters are provided
            if '4-parameter' not in form.profiles.data:
                ld.calculate(*star_params, '4-parameter', mu_min=float(form.mu_min.data), bandpass=bandpass)

            # Calculate spam coeffs
            planet_data = {key: float(val) for key, val in planet_data.items()}
            ld.spam(planet_data=planet_data)

        # Draw tabbed figure
        final = ld.plot_tabs()

        # Get HTML
        script, div = components(final)

        # Store the tables as a string
        keep_cols = ['Teff', 'logg', 'FeH', 'profile', 'filter', 'wave_min', 'wave_eff', 'wave_max', 'c1', 'e1', 'c2', 'e2', 'c3', 'e3', 'c4', 'e4']
        print_table = ld.results[[col for col in keep_cols if col in ld.results.colnames]]
        file_as_string = '\n'.join(print_table.pformat(max_lines=-1, max_width=-1))

        # Make a table for each profile with a row for each wavelength bin
        profile_tables = []
        for profile in form.profiles.data:

            # Make LaTeX for polynomials
            latex = lf.ld_profile(profile, latex=True)
            poly = '\({}\)'.format(latex).replace('*', '\cdot').replace('\e', 'e')

            # Make the table into LaTeX
            table = filter_table(ld.results, profile=profile)
            co_cols = [c for c in ld.results.colnames if (c.startswith('c') or c.startswith('e')) and len(c) == 2 and not np.all([np.isnan(i) for i in table[c]])]
            table = table[['wave_eff', 'wave_min', 'wave_max'] + co_cols]
            table.rename_column('wave_eff', '\(\lambda_\mbox{eff}\hspace{5px}(\mu m)\)')
            table.rename_column('wave_min', '\(\lambda_\mbox{min}\hspace{5px}(\mu m)\)')
            table.rename_column('wave_max', '\(\lambda_\mbox{max}\hspace{5px}(\mu m)\)')

            # Add the results to the lists
            html_table = '\n'.join(table.pformat(max_width=-1, max_lines=-1, html=True)).replace('<table', '<table id="myTable" class="table table-striped table-hover"')

            # Add the table title
            header = '<br></br><strong>{}</strong><br><p>\(I(\mu)/I(\mu=1)\) = {}</p>'.format(profile, poly)
            html_table = header + html_table

            profile_tables.append(html_table)

            # Add the profile to the form inputs
            form_input[profile] = 'true'

        # Log the successful form inputs
        log_exoctk.log_form_input(form_input, 'limb_darkening', DB)

        # Make a table for each profile with a row for each wavelength bin
        profile_spam_tables = ''
        spam_file_as_string = ''
        if ld.spam_results is not None:

            # Store SPAM tables as string
            keep_cols = ['Teff', 'logg', 'FeH', 'profile', 'filter', 'wave_min', 'wave_eff', 'wave_max', 'c1', 'c2']
            print_spam_table = ld.spam_results[[col for col in keep_cols if col in ld.spam_results.colnames]]
            spam_file_as_string = '\n'.join(print_spam_table.pformat(max_lines=-1, max_width=-1))
            profile_spam_tables = []
            for profile in list(np.unique(ld.spam_results['profile'])):

                # Make LaTeX for polynomials
                latex = lf.ld_profile(profile, latex=True)
                poly = '\({}\)'.format(latex).replace('*', '\cdot').replace('\e', 'e')

                # Make the table into LaTeX
                table = filter_table(ld.spam_results, profile=profile)
                co_cols = [c for c in ld.spam_results.colnames if c.startswith('c') and c not in ['coeffs', 'color']]
                table = table[['wave_eff', 'wave_min', 'wave_max'] + co_cols]
                table.rename_column('wave_eff', '\(\lambda_\mbox{eff}\hspace{5px}(\mu m)\)')
                table.rename_column('wave_min', '\(\lambda_\mbox{min}\hspace{5px}(\mu m)\)')
                table.rename_column('wave_max', '\(\lambda_\mbox{max}\hspace{5px}(\mu m)\)')

                # Add the results to the lists
                html_table = '\n'.join(table.pformat(max_width=-1, max_lines=-1, html=True)).replace('<table', '<table id="myTable" class="table table-striped table-hover"')

                # Add the table title
                header = '<br></br><strong>{}</strong><br><p>\(I(\mu)/I(\mu=1)\) = {}</p>'.format(profile, poly)
                html_table = header + html_table
                profile_spam_tables.append(html_table)

        return render_template('limb_darkening_results.html', form=form,
                               table=profile_tables, spam_table=profile_spam_tables,
                               script=script, plot=div, spam_file_as_string=repr(spam_file_as_string),
                               file_as_string=repr(file_as_string),
                               filt_plot=filt_plot, filt_script=filt_script,
                               js=js_resources, css=css_resources)

    return render_template('limb_darkening.html', form=form)


@app_exoctk.route('/limb_darkening_error', methods=['GET', 'POST'])
def limb_darkening_error():
    """The limb darkening error page

    Returns
    -------
    ``flask.render_template`` obj
        The rendered template for the limb-darkening error page.
    """

    return render_template('limb_darkening_error.html')


@app_exoctk.route('/phase_constraint', methods=['GET', 'POST'])
def phase_constraint(transit_type='primary'):
    """Render page for the phase-constraint calculator

    Returns
    -------
    ``flask.render_template`` obj
        The rendered template for the phase-constraint calculator.
    """

    # Load default form
    form = fv.PhaseConstraint()

    # Reload page with stellar data from ExoMAST
    if form.resolve_submit.data:
        if form.targname.data.strip() != '':
            try:
                # Resolve the target in exoMAST
                form.targname.data = get_canonical_name(form.targname.data)
                data, target_url = get_target_data(form.targname.data)

                # Update the form data
                form.orbital_period.data = data.get('orbital_period')

                t_time = Time(data.get('transit_time'), format='mjd')
                form.transit_time.data = t_time.jd

                form.observation_duration.data = calculate_pre_duration(data.get('transit_duration') * 24.0)

                form.inclination.data = data.get('inclination')
                if form.inclination.data is None:
                    form.inclination.data = np.nan

                form.omega.data = data.get('omega')
                if form.omega.data is None:
                    form.omega.data = np.nan

                form.eccentricity.data = data.get('eccentricity')
                if form.eccentricity.data is None:
                    form.eccentricity.data = np.nan

                form.target_url.data = str(target_url)

                return render_template('phase_constraint.html', form=form)

            except Exception:
                form.target_url.data = ''
                form.targname.errors = ["Sorry, could not resolve '{}' in exoMAST.".format(form.targname.data)]

    # Extract transit type:
    transit_type = form.transit_type.data
    if form.validate_on_submit() and form.calculate_submit.data:

        # Log the form inputs
        log_exoctk.log_form_input(request.form, 'phase_constraint', DB)

        if transit_type == 'primary':
            minphase, maxphase = phase_overlap_constraint(target_name=form.targname.data,
                                                          period=form.orbital_period.data,
                                                          pretransit_duration=form.observation_duration.data,
                                                          window_size=form.window_size.data)
        elif transit_type == 'secondary':
            if (0. <= form.eccentricity.data < 1) and (-360. <= form.omega.data <= 360.) and (0 <= form.inclination.data <= 90.):
                # Use dummy time-of-transit as it doesn't matter for the phase-constraint calculation
                # (phase = 1 is always transit)
                minphase, maxphase = phase_overlap_constraint(target_name=form.targname.data,
                                                              period=form.orbital_period.data, t0=1.,
                                                              pretransit_duration=form.observation_duration.data,
                                                              window_size=form.window_size.data, secondary=True,
                                                              ecc=form.eccentricity.data, omega=form.omega.data,
                                                              inc=form.inclination.data)
            else:
                minphase, maxphase = np.nan, np.nan
        else:
            minphase, maxphase = np.nan, np.nan
        form.minimum_phase.data = minphase
        form.maximum_phase.data = maxphase

>>>>>>> 2eabf2a8
    # Send it back to the main page
    return render_template('phase_constraint.html', form=form)


def requires_auth(page):
    """Requires authentication for a page before loading

    Parameters
    ----------
    page: function
        The function that sets a route

    Returns
    -------
    function
        The decorated route
    """

    @wraps(page)
    def decorated(*args, **kwargs):
        auth = request.authorization
        if not auth or not check_auth(auth.username, auth.password):
            return authenticate()
        return page(*args, **kwargs)

    return decorated


@app_exoctk.route('/contam_verify', methods=['GET', 'POST'])
def save_contam_pdf():
    """Save the results of the Contamination Science FOV

    Returns
    -------
    ``flask.render_template`` obj
        The rendered template (and attachment) for the Contamination
        FOV.
    """

    RA, DEC = '19:50:50.2400', '+48:04:51.00'
    contam_pdf = contamVerify(RA, DEC, 'NIRISS', [1, 2], binComp=[], PDF='', web=True)
    filename = contam_pdf.split('/')[-1]

    return render_template(contam_pdf, filename, as_attachment=True)


@app_exoctk.route('/fortney_result', methods=['POST'])
def save_fortney_result():
    """Save the results of the Fortney grid"""

    table_string = flask.request.form['data_file']
    return flask.Response(table_string, mimetype="text/dat", headers={"Content-disposition": "attachment; filename=fortney.dat"})


@app_exoctk.route('/generic_result', methods=['POST'])
def save_generic_result():
    """Save the results of the generic grid"""

    table_string = flask.request.form['data_file']
    return flask.Response(table_string, mimetype="text/dat", headers={"Content-disposition": "attachment; filename=generic.dat"})


@app_exoctk.route('/groups_integrations_download')
def groups_integrations_download():
    """Download the groups and integrations calculator data"""

    return send_file(resource_filename('exoctk', 'data/groups_integrations/groups_integrations_input_data.json'), mimetype="text/json", attachment_filename='groups_integrations_input_data.json', as_attachment=True)


@app_exoctk.route('/visib_result', methods=['POST'])
def save_visib_result():
    """Save the results of the Visibility Only calculation

    Returns
    -------
    ``flask.Response`` obj
        flask.Response object with the results of the visibility only
        calculation.
    """

    visib_table = flask.request.form['data_file']
    targname = flask.request.form['targetname']
    targname = targname.replace(' ', '_')  # no spaces
    instname = flask.request.form['instrumentname']

    return flask.Response(visib_table, mimetype="text/dat",
                          headers={"Content-disposition": "attachment; filename={}_{}_visibility.csv".format(targname, instname)})


@app_exoctk.route('/admin')
@requires_auth
def secret_page():
    """Shhhhh! This is a secret page of admin stuff

    Returns
    -------
    ``flask.render_template`` obj
        The rendered template for the admin page.
    """
    # Reload the DB when this page loads so the data is current
    DB = log_exoctk.load_db(DBPATH)

    tables = [i[0] for i in DB.execute("SELECT name FROM sqlite_master WHERE type='table'").fetchall()]

    log_tables = []
    for table in tables:

        try:
            data = log_exoctk.view_log(DB, table)

            # Add the results to the lists
            html_table = '\n'.join(data.pformat(max_width=500, html=True)).replace('<table', '<table id="myTable" class="table table-striped table-hover"')

        except Exception:
            html_table = '<p>No data to display</p>'

        # Add the table title
        header = '<h3>{}</h3>'.format(table)
        html_table = header + html_table

        log_tables.append(html_table)

    return render_template('admin_page.html', tables=log_tables)


if __name__ == '__main__':

    port = int(os.environ.get('PORT', 5000))
    app_exoctk.run(host='0.0.0.0', port=port)<|MERGE_RESOLUTION|>--- conflicted
+++ resolved
@@ -23,10 +23,7 @@
 from exoctk.forward_models.forward_models import fortney_grid, generic_grid
 from exoctk.groups_integrations.groups_integrations import perform_calculation
 from exoctk.limb_darkening import limb_darkening_fit as lf
-<<<<<<< HEAD
-=======
 from exoctk.limb_darkening import spam
->>>>>>> 2eabf2a8
 from exoctk.modelgrid import ModelGrid
 from exoctk.phase_constraint_overlap.phase_constraint_overlap import phase_overlap_constraint, calculate_pre_duration
 from exoctk.throughputs import Throughput
@@ -232,7 +229,6 @@
         except Exception as e:
             err = 'The following error occurred: ' + str(e)
             return render_template('groups_integrations_error.html', err=err)
-<<<<<<< HEAD
 
     return render_template('contam_visibility.html', form=form)
 
@@ -343,118 +339,6 @@
     if len(args) > 0:
         log_exoctk.log_form_input(args, 'generic', DB)
 
-=======
-
-    return render_template('contam_visibility.html', form=form)
-
-
-@app_exoctk.route('/download', methods=['POST'])
-def exoctk_savefile():
-    """Save results to file
-
-    Returns
-    -------
-    ``flask.make_response`` obj
-        Returns response including results in txt form.
-    """
-
-    file_as_string = eval(request.form['file_as_string'])
-
-    response = make_response(file_as_string)
-    response.headers["Content-type"] = 'text; charset=utf-8'
-    response.headers["Content-Disposition"] = "attachment; filename=ExoCTK_results.txt"
-
-    return response
-
-
-@app_exoctk.route('/fortney', methods=['GET', 'POST'])
-def fortney():
-    """
-    Pull up Forntey Grid plot the results and download
-
-    Returns
-    -------
-    html : ``flask.render_template`` obj
-        The rendered template for the Fortney results.
-    """
-
-    # Grab the inputs arguments from the URL
-    args = flask.request.args
-
-    input_args = _param_fort_validation(args)
-    fig, fh, temp_out = fortney_grid(input_args)
-
-    table_string = fh.getvalue()
-
-    js_resources = INLINE.render_js()
-    css_resources = INLINE.render_css()
-
-    script, div = components(fig)
-
-    html = flask.render_template('fortney.html',
-                                 plot_script=script,
-                                 plot_div=div,
-                                 js_resources=js_resources,
-                                 css_resources=css_resources,
-                                 temp=temp_out,
-                                 table_string=table_string
-                                 )
-
-    # Log the form inputs
-    if len(args) > 0:
-        log_exoctk.log_form_input(args, 'fortney', DB)
-
-    return html
-
-
-@app_exoctk.route('/fortney_download')
-def fortney_download():
-    """Download the fortney grid data"""
-
-    fortney_data = os.path.join(get_env_variables()['fortgrid_dir'], 'fortney_grid.db')
-    return send_file(fortney_data, attachment_filename='fortney_grid.db', as_attachment=True)
-
-
-@app_exoctk.route('/generic', methods=['GET', 'POST'])
-def generic():
-    """
-    Pull up Generic Grid plot the results and download
-
-    Returns
-    -------
-    html: ``flask.render_template`` obj
-        The rendered template for the generic grid page.
-    """
-
-    # Grab the inputs arguments from the URL
-    args = dict(flask.request.args)
-    fig, fh, closest_match, error_message = generic_grid(args)
-
-    # Write table string
-    table_string = fh.getvalue()
-
-    # Web-ify bokeh plot
-    js_resources = INLINE.render_js()
-    css_resources = INLINE.render_css()
-
-    script, div = components(fig)
-
-    html = flask.render_template('generic.html',
-                                 inputs=args,
-                                 closest_match=closest_match,
-                                 error_message=error_message,
-                                 table_string=table_string,
-                                 plot_script=script,
-                                 plot_div=div,
-                                 js_resources=js_resources,
-                                 css_resources=css_resources,
-                                 )
-
-    # Log the form inputs
-    if len(args) > 0:
-        log_exoctk.log_form_input(args, 'generic', DB)
-
->>>>>>> 2eabf2a8
     return html
 
 
@@ -662,8 +546,6 @@
     """
     # Load default form
     form = fv.LimbDarkeningForm()
-<<<<<<< HEAD
-=======
 
     # Planet properties
     planet_properties = ['transit_duration', 'orbital_period', 'rp_rs', 'a_rs', 'inclination', 'eccentricity', 'omega']
@@ -678,7 +560,6 @@
         form.omega.data = form.omega.data or ''
 
         return form
->>>>>>> 2eabf2a8
 
     # Reload page with stellar data from ExoMAST
     if form.resolve_submit.data:
@@ -686,18 +567,6 @@
         if form.targname.data.strip() != '':
 
             try:
-<<<<<<< HEAD
-
-                # Resolve the target in exoMAST
-                form.targname.data = get_canonical_name(form.targname.data)
-                data, target_url = get_target_data(form.targname.data)
-
-                # Update the form data
-                form.feh.data = data.get('Fe/H')
-                form.teff.data = data.get('Teff')
-                form.logg.data = data.get('stellar_gravity')
-                form.target_url.data = str(target_url)
-=======
 
                 # Resolve the target in exoMAST
                 form.targname.data = get_canonical_name(form.targname.data)
@@ -717,13 +586,14 @@
                 form.inclination.data = data.get('inclination')
                 form.eccentricity.data = data.get('eccentricity')
                 form.omega.data = data.get('omega')
->>>>>>> 2eabf2a8
 
             except Exception:
                 form.target_url.data = ''
                 form.targname.errors = ["Sorry, could not resolve '{}' in exoMAST.".format(form.targname.data)]
 
-<<<<<<< HEAD
+        # Ensure planet fields are not None
+        form = empty_fields(form)
+
         # Send it back to the main page
         return render_template('limb_darkening.html', form=form)
 
@@ -743,6 +613,9 @@
         # Update the form data
         form.wave_min.data = bandpass.wave_min.value
         form.wave_max.data = bandpass.wave_max.value
+
+        # Ensure planet fields are not None
+        form = empty_fields(form)
 
         # Send it back to the main page
         return render_template('limb_darkening.html', form=form)
@@ -767,6 +640,9 @@
         setattr(form.feh.validators[1], 'max', float(feh_rng[1]))
         setattr(form.feh.validators[1], 'message', 'Metallicity must be between {} and {}'.format(*feh_rng))
 
+        # Ensure planet fields are not None
+        form = empty_fields(form)
+
         # Send it back to the main page
         return render_template('limb_darkening.html', form=form)
 
@@ -804,6 +680,21 @@
         for prof in form.profiles.data:
             ld.calculate(*star_params, prof, mu_min=float(form.mu_min.data), bandpass=bandpass)
 
+        # Check if spam coefficients can be calculated
+        planet_data = {param: getattr(form, param).data for param in planet_properties}
+        planet_data['Rp/Rs'] = planet_data['rp_rs']
+        planet_data['a/Rs'] = planet_data['a_rs']
+        spam_calc = all([val is not None and val != '' for key, val in planet_data.items()])
+        if spam_calc:
+
+            # Make sure non-linear profile is included for spam calculation if all planet parameters are provided
+            if '4-parameter' not in form.profiles.data:
+                ld.calculate(*star_params, '4-parameter', mu_min=float(form.mu_min.data), bandpass=bandpass)
+
+            # Calculate spam coeffs
+            planet_data = {key: float(val) for key, val in planet_data.items()}
+            ld.spam(planet_data=planet_data)
+
         # Draw tabbed figure
         final = ld.plot_tabs()
 
@@ -846,8 +737,41 @@
         # Log the successful form inputs
         log_exoctk.log_form_input(form_input, 'limb_darkening', DB)
 
+        # Make a table for each profile with a row for each wavelength bin
+        profile_spam_tables = ''
+        spam_file_as_string = ''
+        if ld.spam_results is not None:
+
+            # Store SPAM tables as string
+            keep_cols = ['Teff', 'logg', 'FeH', 'profile', 'filter', 'wave_min', 'wave_eff', 'wave_max', 'c1', 'c2']
+            print_spam_table = ld.spam_results[[col for col in keep_cols if col in ld.spam_results.colnames]]
+            spam_file_as_string = '\n'.join(print_spam_table.pformat(max_lines=-1, max_width=-1))
+            profile_spam_tables = []
+            for profile in list(np.unique(ld.spam_results['profile'])):
+
+                # Make LaTeX for polynomials
+                latex = lf.ld_profile(profile, latex=True)
+                poly = '\({}\)'.format(latex).replace('*', '\cdot').replace('\e', 'e')
+
+                # Make the table into LaTeX
+                table = filter_table(ld.spam_results, profile=profile)
+                co_cols = [c for c in ld.spam_results.colnames if c.startswith('c') and c not in ['coeffs', 'color']]
+                table = table[['wave_eff', 'wave_min', 'wave_max'] + co_cols]
+                table.rename_column('wave_eff', '\(\lambda_\mbox{eff}\hspace{5px}(\mu m)\)')
+                table.rename_column('wave_min', '\(\lambda_\mbox{min}\hspace{5px}(\mu m)\)')
+                table.rename_column('wave_max', '\(\lambda_\mbox{max}\hspace{5px}(\mu m)\)')
+
+                # Add the results to the lists
+                html_table = '\n'.join(table.pformat(max_width=-1, max_lines=-1, html=True)).replace('<table', '<table id="myTable" class="table table-striped table-hover"')
+
+                # Add the table title
+                header = '<br></br><strong>{}</strong><br><p>\(I(\mu)/I(\mu=1)\) = {}</p>'.format(profile, poly)
+                html_table = header + html_table
+                profile_spam_tables.append(html_table)
+
         return render_template('limb_darkening_results.html', form=form,
-                               table=profile_tables, script=script, plot=div,
+                               table=profile_tables, spam_table=profile_spam_tables,
+                               script=script, plot=div, spam_file_as_string=repr(spam_file_as_string),
                                file_as_string=repr(file_as_string),
                                filt_plot=filt_plot, filt_script=filt_script,
                                js=js_resources, css=css_resources)
@@ -946,287 +870,6 @@
         form.minimum_phase.data = minphase
         form.maximum_phase.data = maxphase
 
-=======
-        # Ensure planet fields are not None
-        form = empty_fields(form)
-
-        # Send it back to the main page
-        return render_template('limb_darkening.html', form=form)
-
-    # Reload page with appropriate filter data
-    if form.filter_submit.data:
-
-        kwargs = {}
-        if form.bandpass.data == 'tophat':
-            kwargs['n_bins'] = 1
-            kwargs['pixels_per_bin'] = 100
-            kwargs['wave_min'] = 1 * u.um
-            kwargs['wave_max'] = 2 * u.um
-
-        # Get the filter
-        bandpass = Throughput(form.bandpass.data, **kwargs)
-
-        # Update the form data
-        form.wave_min.data = bandpass.wave_min.value
-        form.wave_max.data = bandpass.wave_max.value
-
-        # Ensure planet fields are not None
-        form = empty_fields(form)
-
-        # Send it back to the main page
-        return render_template('limb_darkening.html', form=form)
-
-    # Update validation values after a model grid is selected
-    if form.modelgrid_submit.data:
-
-        # Load the modelgrid
-        mg = ModelGrid(form.modeldir.data, resolution=500)
-        teff_rng = mg.Teff_vals.min(), mg.Teff_vals.max()
-        logg_rng = mg.logg_vals.min(), mg.logg_vals.max()
-        feh_rng = mg.FeH_vals.min(), mg.FeH_vals.max()
-
-        # Update the validation parameters by setting validator attributes
-        setattr(form.teff.validators[1], 'min', float(teff_rng[0]))
-        setattr(form.teff.validators[1], 'max', float(teff_rng[1]))
-        setattr(form.teff.validators[1], 'message', 'Effective temperature must be between {} and {}'.format(*teff_rng))
-        setattr(form.logg.validators[1], 'min', float(logg_rng[0]))
-        setattr(form.logg.validators[1], 'max', float(logg_rng[1]))
-        setattr(form.logg.validators[1], 'message', 'Surface gravity must be between {} and {}'.format(*logg_rng))
-        setattr(form.feh.validators[1], 'min', float(feh_rng[0]))
-        setattr(form.feh.validators[1], 'max', float(feh_rng[1]))
-        setattr(form.feh.validators[1], 'message', 'Metallicity must be between {} and {}'.format(*feh_rng))
-
-        # Ensure planet fields are not None
-        form = empty_fields(form)
-
-        # Send it back to the main page
-        return render_template('limb_darkening.html', form=form)
-
-    # Validate form and submit for results
-    if form.validate_on_submit() and form.calculate_submit.data:
-
-        # Form inputs for logging
-        form_input = dict(request.form)
-
-        # Get the stellar parameters
-        star_params = [float(form.teff.data), float(form.logg.data), float(form.feh.data)]
-
-        # Load the model grid
-        model_grid = ModelGrid(form.modeldir.data, resolution=500)
-        form.modeldir.data = [j for i, j in form.modeldir.choices if i == form.modeldir.data][0]
-
-        # Grism details
-        kwargs = {'n_bins': form.n_bins.data, 'wave_min': form.wave_min.data * u.um, 'wave_max': form.wave_max.data * u.um}
-
-        # Make filter object and plot
-        bandpass = Throughput(form.bandpass.data, **kwargs)
-        bk_plot = bandpass.plot(draw=False)
-        bk_plot.plot_width = 580
-        bk_plot.plot_height = 280
-        js_resources = INLINE.render_js()
-        css_resources = INLINE.render_css()
-        filt_script, filt_plot = components(bk_plot)
-
-        # Trim the grid to nearby grid points to speed up calculation
-        # full_rng = [model_grid.Teff_vals, model_grid.logg_vals, model_grid.FeH_vals]
-        # trim_rng = find_closest(full_rng, star_params, n=1, values=True)
-
-        # Calculate the coefficients for each profile
-        ld = lf.LDC(model_grid)
-        for prof in form.profiles.data:
-            ld.calculate(*star_params, prof, mu_min=float(form.mu_min.data), bandpass=bandpass)
-
-        # Check if spam coefficients can be calculated
-        planet_data = {param: getattr(form, param).data for param in planet_properties}
-        planet_data['Rp/Rs'] = planet_data['rp_rs']
-        planet_data['a/Rs'] = planet_data['a_rs']
-        spam_calc = all([val is not None and val != '' for key, val in planet_data.items()])
-        if spam_calc:
-
-            # Make sure non-linear profile is included for spam calculation if all planet parameters are provided
-            if '4-parameter' not in form.profiles.data:
-                ld.calculate(*star_params, '4-parameter', mu_min=float(form.mu_min.data), bandpass=bandpass)
-
-            # Calculate spam coeffs
-            planet_data = {key: float(val) for key, val in planet_data.items()}
-            ld.spam(planet_data=planet_data)
-
-        # Draw tabbed figure
-        final = ld.plot_tabs()
-
-        # Get HTML
-        script, div = components(final)
-
-        # Store the tables as a string
-        keep_cols = ['Teff', 'logg', 'FeH', 'profile', 'filter', 'wave_min', 'wave_eff', 'wave_max', 'c1', 'e1', 'c2', 'e2', 'c3', 'e3', 'c4', 'e4']
-        print_table = ld.results[[col for col in keep_cols if col in ld.results.colnames]]
-        file_as_string = '\n'.join(print_table.pformat(max_lines=-1, max_width=-1))
-
-        # Make a table for each profile with a row for each wavelength bin
-        profile_tables = []
-        for profile in form.profiles.data:
-
-            # Make LaTeX for polynomials
-            latex = lf.ld_profile(profile, latex=True)
-            poly = '\({}\)'.format(latex).replace('*', '\cdot').replace('\e', 'e')
-
-            # Make the table into LaTeX
-            table = filter_table(ld.results, profile=profile)
-            co_cols = [c for c in ld.results.colnames if (c.startswith('c') or c.startswith('e')) and len(c) == 2 and not np.all([np.isnan(i) for i in table[c]])]
-            table = table[['wave_eff', 'wave_min', 'wave_max'] + co_cols]
-            table.rename_column('wave_eff', '\(\lambda_\mbox{eff}\hspace{5px}(\mu m)\)')
-            table.rename_column('wave_min', '\(\lambda_\mbox{min}\hspace{5px}(\mu m)\)')
-            table.rename_column('wave_max', '\(\lambda_\mbox{max}\hspace{5px}(\mu m)\)')
-
-            # Add the results to the lists
-            html_table = '\n'.join(table.pformat(max_width=-1, max_lines=-1, html=True)).replace('<table', '<table id="myTable" class="table table-striped table-hover"')
-
-            # Add the table title
-            header = '<br></br><strong>{}</strong><br><p>\(I(\mu)/I(\mu=1)\) = {}</p>'.format(profile, poly)
-            html_table = header + html_table
-
-            profile_tables.append(html_table)
-
-            # Add the profile to the form inputs
-            form_input[profile] = 'true'
-
-        # Log the successful form inputs
-        log_exoctk.log_form_input(form_input, 'limb_darkening', DB)
-
-        # Make a table for each profile with a row for each wavelength bin
-        profile_spam_tables = ''
-        spam_file_as_string = ''
-        if ld.spam_results is not None:
-
-            # Store SPAM tables as string
-            keep_cols = ['Teff', 'logg', 'FeH', 'profile', 'filter', 'wave_min', 'wave_eff', 'wave_max', 'c1', 'c2']
-            print_spam_table = ld.spam_results[[col for col in keep_cols if col in ld.spam_results.colnames]]
-            spam_file_as_string = '\n'.join(print_spam_table.pformat(max_lines=-1, max_width=-1))
-            profile_spam_tables = []
-            for profile in list(np.unique(ld.spam_results['profile'])):
-
-                # Make LaTeX for polynomials
-                latex = lf.ld_profile(profile, latex=True)
-                poly = '\({}\)'.format(latex).replace('*', '\cdot').replace('\e', 'e')
-
-                # Make the table into LaTeX
-                table = filter_table(ld.spam_results, profile=profile)
-                co_cols = [c for c in ld.spam_results.colnames if c.startswith('c') and c not in ['coeffs', 'color']]
-                table = table[['wave_eff', 'wave_min', 'wave_max'] + co_cols]
-                table.rename_column('wave_eff', '\(\lambda_\mbox{eff}\hspace{5px}(\mu m)\)')
-                table.rename_column('wave_min', '\(\lambda_\mbox{min}\hspace{5px}(\mu m)\)')
-                table.rename_column('wave_max', '\(\lambda_\mbox{max}\hspace{5px}(\mu m)\)')
-
-                # Add the results to the lists
-                html_table = '\n'.join(table.pformat(max_width=-1, max_lines=-1, html=True)).replace('<table', '<table id="myTable" class="table table-striped table-hover"')
-
-                # Add the table title
-                header = '<br></br><strong>{}</strong><br><p>\(I(\mu)/I(\mu=1)\) = {}</p>'.format(profile, poly)
-                html_table = header + html_table
-                profile_spam_tables.append(html_table)
-
-        return render_template('limb_darkening_results.html', form=form,
-                               table=profile_tables, spam_table=profile_spam_tables,
-                               script=script, plot=div, spam_file_as_string=repr(spam_file_as_string),
-                               file_as_string=repr(file_as_string),
-                               filt_plot=filt_plot, filt_script=filt_script,
-                               js=js_resources, css=css_resources)
-
-    return render_template('limb_darkening.html', form=form)
-
-
-@app_exoctk.route('/limb_darkening_error', methods=['GET', 'POST'])
-def limb_darkening_error():
-    """The limb darkening error page
-
-    Returns
-    -------
-    ``flask.render_template`` obj
-        The rendered template for the limb-darkening error page.
-    """
-
-    return render_template('limb_darkening_error.html')
-
-
-@app_exoctk.route('/phase_constraint', methods=['GET', 'POST'])
-def phase_constraint(transit_type='primary'):
-    """Render page for the phase-constraint calculator
-
-    Returns
-    -------
-    ``flask.render_template`` obj
-        The rendered template for the phase-constraint calculator.
-    """
-
-    # Load default form
-    form = fv.PhaseConstraint()
-
-    # Reload page with stellar data from ExoMAST
-    if form.resolve_submit.data:
-        if form.targname.data.strip() != '':
-            try:
-                # Resolve the target in exoMAST
-                form.targname.data = get_canonical_name(form.targname.data)
-                data, target_url = get_target_data(form.targname.data)
-
-                # Update the form data
-                form.orbital_period.data = data.get('orbital_period')
-
-                t_time = Time(data.get('transit_time'), format='mjd')
-                form.transit_time.data = t_time.jd
-
-                form.observation_duration.data = calculate_pre_duration(data.get('transit_duration') * 24.0)
-
-                form.inclination.data = data.get('inclination')
-                if form.inclination.data is None:
-                    form.inclination.data = np.nan
-
-                form.omega.data = data.get('omega')
-                if form.omega.data is None:
-                    form.omega.data = np.nan
-
-                form.eccentricity.data = data.get('eccentricity')
-                if form.eccentricity.data is None:
-                    form.eccentricity.data = np.nan
-
-                form.target_url.data = str(target_url)
-
-                return render_template('phase_constraint.html', form=form)
-
-            except Exception:
-                form.target_url.data = ''
-                form.targname.errors = ["Sorry, could not resolve '{}' in exoMAST.".format(form.targname.data)]
-
-    # Extract transit type:
-    transit_type = form.transit_type.data
-    if form.validate_on_submit() and form.calculate_submit.data:
-
-        # Log the form inputs
-        log_exoctk.log_form_input(request.form, 'phase_constraint', DB)
-
-        if transit_type == 'primary':
-            minphase, maxphase = phase_overlap_constraint(target_name=form.targname.data,
-                                                          period=form.orbital_period.data,
-                                                          pretransit_duration=form.observation_duration.data,
-                                                          window_size=form.window_size.data)
-        elif transit_type == 'secondary':
-            if (0. <= form.eccentricity.data < 1) and (-360. <= form.omega.data <= 360.) and (0 <= form.inclination.data <= 90.):
-                # Use dummy time-of-transit as it doesn't matter for the phase-constraint calculation
-                # (phase = 1 is always transit)
-                minphase, maxphase = phase_overlap_constraint(target_name=form.targname.data,
-                                                              period=form.orbital_period.data, t0=1.,
-                                                              pretransit_duration=form.observation_duration.data,
-                                                              window_size=form.window_size.data, secondary=True,
-                                                              ecc=form.eccentricity.data, omega=form.omega.data,
-                                                              inc=form.inclination.data)
-            else:
-                minphase, maxphase = np.nan, np.nan
-        else:
-            minphase, maxphase = np.nan, np.nan
-        form.minimum_phase.data = minphase
-        form.maximum_phase.data = maxphase
-
->>>>>>> 2eabf2a8
     # Send it back to the main page
     return render_template('phase_constraint.html', form=form)
 
