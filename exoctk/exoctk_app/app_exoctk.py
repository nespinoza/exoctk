import datetime
import os
import json
from pkg_resources import resource_filename

import astropy.constants as constants
from astropy.extern.six.moves import StringIO
import astropy.table as at
import astropy.units as u
from bokeh.resources import INLINE
from bokeh.util.string import encode_utf8
from bokeh.embed import components
from bokeh.models import Range1d
from bokeh.models.widgets import Panel, Tabs
from bokeh.plotting import figure
import flask
from flask import Flask, Response
from flask import request, send_file, make_response, render_template
from functools import wraps
import h5py
import numpy as np
import pandas as pd
from sqlalchemy import create_engine
from wtforms.validators import InputRequired, NumberRange
from wtforms import DecimalField

from exoctk.modelgrid import ModelGrid
from exoctk.contam_visibility import resolve
from exoctk.contam_visibility import visibilityPA as vpa
from exoctk.contam_visibility import sossFieldSim as fs
from exoctk.contam_visibility import sossContamFig as cf
import form_validation as fv
from exoctk.groups_integrations.groups_integrations import perform_calculation
from exoctk.limb_darkening import limb_darkening_fit as lf
from exoctk.utils import find_closest, filter_table, get_target_data, get_canonical_name, FORTGRID_DIR
import log_exoctk
from svo_filters import svo

# FLASK SET UP
app_exoctk = Flask(__name__)

# define the cache config keys, remember that it can be done in a settings file
app_exoctk.config['CACHE_TYPE'] = 'null'
app_exoctk.config['SECRET_KEY'] = 'Thisisasecret!'

EXOCTK_DATA = os.environ.get('EXOCTK_DATA')
if EXOCTK_DATA == '':
    raise NameError("You need to have an exported 'EXOCTK_DATA' environment variable and data set up before we can continue.")

EXOCTKLOG_DIR = os.path.join(EXOCTK_DATA, 'exoctk_log')
FORTGRID_DIR = os.path.join(EXOCTK_DATA, 'fortney/fortney_models.db')
GENERICGRID_DIR = os.path.join(EXOCTK_DATA, 'generic/generic_grid_db.hdf5')
GROUPS_INTEGRATIONS_DIR = os.path.join(EXOCTK_DATA, 'groups_integrations/groups_integrations.json')
MODELGRID_DIR = os.path.join(EXOCTK_DATA, 'modelgrid/default')

# # Load the database to log all form submissions
# if EXOCTKLOG_DIR is None:
#     dbpath = ':memory:'
# else:
#     dbpath = os.path.realpath(os.path.join(EXOCTKLOG_DIR, 'exoctk_log.db'))
#     if not os.path.isfile(dbpath):
#         log_exoctk.create_db(dbpath)
# try:
#     DB = log_exoctk.load_db(dbpath)
# except IOError:
#     DB = None


# Redirect to the index
@app_exoctk.route('/')
@app_exoctk.route('/index')
def index():
    """The Index page"""
    return render_template('index.html')


@app_exoctk.route('/limb_darkening', methods=['GET', 'POST'])
def limb_darkening():
    """The limb darkening form page"""
    # Load default form
    form = fv.LimbDarkeningForm()

<<<<<<< HEAD
    # Get all the available filters
    filters = svo.filters()['Band']

    # Make HTML for filters
    filt_list = '\n'.join(['<option value="{0}"{1}> {0}</option>'.format(b, ' selected' if b == 'Kepler.K' else '') for b in filters])

    if request.method == 'POST':
        if request.form['submit'] == "Retrieve Parameters":
            target_name = request.form['targetname']
            data = get_target_data(target_name)

            feh = data['Fe/H']
            teff = data['Teff']
            logg = data['stellar_gravity']

            limbVars = {'targname':target_name, 'feh': feh, 'teff':teff, 'logg':logg}

            return render_template('limb_darkening.html', limbVars=limbVars, filters=filt_list)

        elif request.form['submit'] == "Calculate Coefficients":
            # Log the form inputs
            try:
                log_exoctk.log_form_input(request.form, 'limb_darkening', DB)
            except:
                pass

            # Get the input from the form
            modeldir = request.form['modeldir']
            profiles = list(filter(None, [request.form.get(pf) for pf in PROFILES]))
            bandpass = request.form['bandpass']

            # protect against injection attempts
            bandpass = bandpass.replace('<', '&lt')
            profiles = [str(p).replace('<', '&lt') for p in profiles]

            # Get models from local directory if necessary
            if modeldir == 'default':
                modeldir = MODELGRID_DIR
=======
    # Reload page with stellar data from ExoMAST
    if form.resolve_submit.data: 
>>>>>>> cf4ca303

        # Resolve the target in exoMAST
        data = get_target_data(form.targname.data)

        # Update the form data
        form.feh.data = float(data['Fe/H'])
        form.teff.data = float(data['Teff'])
        form.logg.data = float(data['stellar_gravity'])

        # Send it back to the main page
        return render_template('limb_darkening.html', form=form)

    # Reload page with appropriate filter data
    if form.filter_submit.data:

        kwargs = {}
        if form.bandpass.data == 'tophat':
            kwargs['n_bins'] = 1
            kwargs['pixels_per_bin'] = 100
            kwargs['wave_min'] = 1*u.um
            kwargs['wave_max'] = 2*u.um

        # Get the filter
        bandpass = svo.Filter(form.bandpass.data, **kwargs)

        # Update the form data
        form.wave_min.data = bandpass.wave_min.value
        form.wave_max.data = bandpass.wave_max.value

        # Send it back to the main page
        return render_template('limb_darkening.html', form=form)

    # Update validation values after a model grid is selected
    if form.modelgrid_submit.data:

        # Load the modelgrid
        mg = ModelGrid(form.modeldir.data, resolution=500)
        teff_rng = mg.Teff_vals.min(), mg.Teff_vals.max()
        logg_rng = mg.logg_vals.min(), mg.logg_vals.max()
        feh_rng = mg.FeH_vals.min(), mg.FeH_vals.max()

        # Update the validation parameters by setting validator attributes
        setattr(form.teff.validators[1], 'min', teff_rng[0])
        setattr(form.teff.validators[1], 'max', teff_rng[1])
        setattr(form.teff.validators[1], 'message', 'Effective temperature must be between {} and {}'.format(*teff_rng))
        setattr(form.logg.validators[1], 'min', logg_rng[0])
        setattr(form.logg.validators[1], 'max', logg_rng[1])
        setattr(form.logg.validators[1], 'message', 'Surface gravity must be between {} and {}'.format(*logg_rng))
        setattr(form.feh.validators[1], 'min', feh_rng[0])
        setattr(form.feh.validators[1], 'max', feh_rng[1])
        setattr(form.feh.validators[1], 'message', 'Metallicity must be between {} and {}'.format(*feh_rng))

        # Send it back to the main page
        return render_template('limb_darkening.html', form=form)

    # Validate form and submit for results
    if form.validate_on_submit() and form.calculate_submit.data:

        # Get the stellar parameters
        star_params = [form.teff.data, form.logg.data, form.feh.data]

        # Log the form inputs
        try:
            log_exoctk.log_form_input(request.form, 'limb_darkening', DB)
        except:
            pass

        # Load the model grid
        model_grid = ModelGrid(form.modeldir.data, resolution=500)
        form.modeldir.data = [j for i, j in form.modeldir.choices if i == form.modeldir.data][0]

        # Grism details
        if '.G' in form.bandpass.data.upper() and 'GAIA' not in form.bandpass.data.upper():
            kwargs = {'n_bins': form.n_bins.data, 'pixels_per_bin': form.n_pix.data,
                      'wl_min': form.wave_min.data*u.um, 'wl_max': form.wave_max.data*u.um}
        else:
            kwargs = {}

        # Make filter object and plot
        bandpass = svo.Filter(form.bandpass.data, **kwargs)
        bp_name = bandpass.name
        bk_plot = bandpass.plot(draw=False)
        bk_plot.plot_width = 580
        bk_plot.plot_height = 280
        js_resources = INLINE.render_js()
        css_resources = INLINE.render_css()
        filt_script, filt_plot = components(bk_plot)

        # Trim the grid to nearby grid points to speed up calculation
        full_rng = [model_grid.Teff_vals, model_grid.logg_vals, model_grid.FeH_vals]
        trim_rng = find_closest(full_rng, star_params, n=1, values=True)

        # Calculate the coefficients for each profile
        ld = lf.LDC(model_grid)
        for prof in form.profiles.data:
            ld.calculate(*star_params, prof, mu_min=form.mu_min.data, bandpass=bandpass)

        # Draw a figure for each wavelength bin
        tabs = []
        for wav in np.unique(ld.results['wave_eff']):

            # Plot it
            TOOLS = 'box_zoom, box_select, crosshair, reset, hover'
            fig = figure(tools=TOOLS, x_range=Range1d(0, 1), y_range=Range1d(0, 1),
                        plot_width=800, plot_height=400)
            ld.plot(wave_eff=wav, fig=fig)

            # Plot formatting
            fig.legend.location = 'bottom_right'
            fig.xaxis.axis_label = 'mu'
            fig.yaxis.axis_label = 'Intensity'

            tabs.append(Panel(child=fig, title=str(wav)))

        final = Tabs(tabs=tabs)

        # Get HTML
        script, div = components(final)

        # Store the tables as a string
        file_as_string = str(ld.results[[c for c in ld.results.dtype.names if
                                        ld.results.dtype[c] != object]])

        # Make a table for each profile with a row for each wavelength bin
        profile_tables = []
        for profile in form.profiles.data:

            # Make LaTeX for polynomials
            latex = lf.ld_profile(profile, latex=True)
            poly = '\({}\)'.format(latex).replace('*', '\cdot').replace('\e', 'e')

            # Make the table into LaTeX
            table = filter_table(ld.results, profile=profile)
            co_cols = [c for c in ld.results.colnames if (c.startswith('c') or
                    c.startswith('e')) and len(c) == 2 and not
                    np.all([np.isnan(i) for i in table[c]])]
            table = table[['wave_min', 'wave_max'] + co_cols]
            table.rename_column('wave_min', '\(\lambda_\mbox{min}\hspace{5px}(\mu m)\)')
            table.rename_column('wave_max', '\(\lambda_\mbox{max}\hspace{5px}(\mu m)\)')

            # Add the results to the lists
            html_table = '\n'.join(table.pformat(max_width=500, html=True))\
                        .replace('<table', '<table id="myTable" class="table table-striped table-hover"')

            # Add the table title
            header = '<br></br><strong>{}</strong><br><p>\(I(\mu)/I(\mu=1)\) = {}</p>'.format(profile, poly)
            html_table = header + html_table

            profile_tables.append(html_table)

        return render_template('limb_darkening_results.html', form=form,
                               table=profile_tables, script=script, plot=div,
                               file_as_string=repr(file_as_string),
                               filt_plot=filt_plot, filt_script=filt_script,
                               js=js_resources, css=css_resources)

    return render_template('limb_darkening.html', form=form)


@app_exoctk.route('/limb_darkening_error', methods=['GET', 'POST'])
def limb_darkening_error():
    """The limb darkening error page"""

    return render_template('limb_darkening_error.html')


@app_exoctk.route('/groups_integrations', methods=['GET', 'POST'])
def groups_integrations():
    """The groups and integrations calculator form page"""

    # Print out pandeia sat values
    with open(resource_filename('exoctk', 'data/groups_integrations/groups_integrations_input_data.json')) as f:
        sat_data = json.load(f)['fullwell']

    if request.method == 'POST':
        if request.form['submit'] == "Retrieve Parameters":
            target_name = request.form['targetname']
            canoncial_name = get_canonical_name(target_name)
            # Ping exomast api and get data
            data = get_target_data(target_name)
            Kmag = data['Kmag']
            obs_duration = data['transit_duration'] * 24. # Transit duration in exomast is in days, need it in hours
            
            groupsintegrationVars = {'targname':canoncial_name, 'Kmag':Kmag, 'obs_duration':obs_duration}

            return render_template('groups_integrations.html', sat_data=sat_data, groupsintegrationVars=groupsintegrationVars)

    return render_template('groups_integrations.html', sat_data=sat_data)


@app_exoctk.route('/groups_integrations_results', methods=['GET', 'POST'])
def groups_integrations_results():
    """The groups and integrations calculator results page"""

    # Read in parameters from form
    params = {}
    for key in dict(request.form).keys():
        params[key] = dict(request.form)[key][0]
    try:
        err = 0

        # Specific error catching
        if params['n_group'].isdigit():
            params['n_group'] = int(params['n_group'])
            if params['n_group'] <= 1:
                err = 'Please try again with at least one group.'
            else:
                if params['n_group'] != 'optimize':
                    err = "You need to double check your group input. Please put the number of groups per integration or 'optimize' and we can calculate it for you."

        if (False in [params['mag'].isdigit(), params['obs_time'].isdigit()]) and ('.' not in params['mag']) and ('.' not in params['obs_time']):
            err = 'Your magnitude or observation time is not a number, or you left the field blank.'

        else:
            if (4.5 > float(params['mag'])) or (12.5 < float(params['mag'])):
                err = 'Looks like we do not have useful approximations for your magnitude. Could you give us a number between 5.5-12.5?'
            if float(params['obs_time']) <= 0:
                err = 'You have a negative transit time -- I doubt that will be of much use to anyone.'

        if float(params['sat_max']) <= 0:
            err = 'You put in an underwhelming saturation level. There is something to be said for being too careful...'
        if (params['sat_mode'] == 'well') and float(params['sat_max']) > 1:
            err = 'You are saturating past the full well. Is that a good idea?'

        if type(err) == str:
            return render_template('groups_integrations_error.html', err=err)

        # Only create the dict if the form input looks okay
        # Make sure everything is the right type
        ins = params['ins']
        float_params = ['obs_time', 'mag', 'sat_max']
        str_params = ['mod', 'band', 'time_unit', '{}_filt'.format(ins),
                      '{}_ta_filt'.format(ins), 'ins',
                      '{}_subarray'.format(ins), '{}_subarray_ta'.format(ins),
                      'sat_mode']
        for key in params:
            if key in float_params:
                params[key] = float(params[key])
            if key in str_params:
                params[key] = str(params[key])

        # Also get the data path in there
        params['infile'] = resource_filename('exoctk', 'data/groups_integrations/groups_integrations_input_data.json')

        # Rename the ins-mode params to more general counterparts
        params['filt'] = params['{}_filt'.format(ins)]
        params['filt_ta'] = params['{}_filt_ta'.format(ins)]
        params['subarray'] = params['{}_subarray'.format(ins)]
        params['subarray_ta'] = params['{}_subarray_ta'.format(ins)]
        
        # Convert the obs_time to hours
        if params['time_unit'] != 'hours':
            params['obs_time'] = params['obs_time']*24
            params['time_unit'] = 'hours'

        results = perform_calculation(params)

        if type(results) == dict:
            results_dict = results
            one_group_error = ""
            zero_group_error = ""
            if results_dict['n_group'] == 1:
                one_group_error = 'Be careful! This only predicts one group, and you may be in danger of oversaturating!'
            if results_dict['max_ta_groups'] == 0:
                zero_group_error = 'Be careful! This oversaturated the TA in the minimum groups. Consider a different TA setup.'
            if results_dict['max_ta_groups'] == -1:
                zero_group_error = 'This object is too faint to reach the required TA SNR in this filter. Consider a different TA setup.'
                results_dict['min_sat_ta'] = 0
                results_dict['t_duration_ta_max'] = 0
                results_dict['max_sat_ta'] = 0
                results_dict['t_duration_ta_max'] = 0
            if results_dict['max_sat_prediction'] > results_dict['sat_max']:
                one_group_error = 'Hold up! You chose to input your own groups, and you have oversaturated the detector! Proceed with caution!'
            # Do some formatting for a prettier end product
            results_dict['filt'] = results_dict['filt'].upper()
            results_dict['filt_ta'] = results_dict['filt_ta'].upper()
            results_dict['band'] = results_dict['band'].upper()
            results_dict['mod'] = results_dict['mod'].upper()
            if results_dict['ins'] == 'niriss':
                if results_dict['subarray_ta'] == 'nrm':
                    results_dict['subarray_ta'] = 'SUBTASOSS -- BRIGHT'
                else:
                    results_dict['subarray_ta'] = 'SUBTASOSS -- FAINT'
            results_dict['subarray'] = results_dict['subarray'].upper()
            results_dict['subarray_ta'] = results_dict['subarray_ta'].upper()

            form_dict = {'miri': 'MIRI', 'nircam': 'NIRCam', 'nirspec': 'NIRSpec', 'niriss': 'NIRISS'}
            results_dict['ins'] = form_dict[results_dict['ins']]

            return render_template('groups_integrations_results.html',
                                   results_dict=results_dict,
                                   one_group_error=one_group_error,
                                   zero_group_error=zero_group_error)

        else:
            err = results
            return render_template('groups_integrations_error.html', err=err)

    except IOError:
        err = 'One of you numbers is NOT a number! Please try again!'
    except Exception as e:
        err = 'This is not an error we anticipated, but the error caught was : ' + str(e)
        return render_template('groups_integrations_error.html', err=err)


@app_exoctk.route('/contam_visibility', methods=['GET', 'POST'])
def contam_visibility():
    """The contamination and visibility form page"""

    # Log the form inputs
    try:
        log_exoctk.log_form_input(request.form, 'contam_visibility', DB)
    except:
        pass

    contamVars = {}
    if request.method == 'POST':
        tname = request.form['targetname']
        contamVars['tname'] = tname
        contamVars['ra'], contamVars['dec'] = request.form['ra'], request.form['dec']
        contamVars['PAmax'] = request.form['pamax']
        contamVars['PAmin'] = request.form['pamin']
        contamVars['inst'] = request.form['inst'].split()[0]

        if request.form['bininfo'] != '':
            contamVars['binComp'] = list(map(float, request.form['bininfo'].split(', ')))
        else:
            contamVars['binComp'] = request.form['bininfo']

        radec = ', '.join([contamVars['ra'], contamVars['dec']])

        if contamVars['PAmax'] == '':
            contamVars['PAmax'] = 359
        if contamVars['PAmin'] == '':
            contamVars['PAmin'] = 0

        if request.form['submit'] == 'Resolve Target':
            contamVars['ra'], contamVars['dec'] = resolve.resolve_target(tname)

            return render_template('contam_visibility.html', contamVars=contamVars)

        else:

            try:

                contamVars['visPA'] = True

                # Make plot
                TOOLS = 'crosshair, reset, hover, save'
                fig = figure(tools=TOOLS, plot_width=800, plot_height=400,
                             x_axis_type='datetime',
                             title=contamVars['tname'] or radec)
                pG, pB, dates, vis_plot, table = vpa.using_gtvt(contamVars['ra'],
                                                         contamVars['dec'],
                                                         contamVars['inst'],
                                                         )
                fh = StringIO()
                table.write(fh, format='ascii')
                visib_table = fh.getvalue()

                # Format x axis
                day0 = datetime.date(2019, 6, 1)
                dtm = datetime.timedelta(days=367)
                #vis_plot.x_range = Range1d(day0, day0 + dtm)

                # Get scripts
                vis_js = INLINE.render_js()
                vis_css = INLINE.render_css()
                vis_script, vis_div = components(vis_plot)

                if request.form['submit'] == 'Calculate Visibility and Contamination':

                    contamVars['contam'] = True

                    # Make field simulation
                    contam_cube = fs.sossFieldSim(contamVars['ra'],
                                                  contamVars['dec'],
                                                  binComp=contamVars['binComp'])
                    contam_plot = cf.contam(contam_cube,
                                            contamVars['tname'] or radec,
                                            paRange=[int(contamVars['PAmin']),
                                                     int(contamVars['PAmax'])],
                                            badPA=pB, fig='bokeh')

                    # Get scripts
                    contam_js = INLINE.render_js()
                    contam_css = INLINE.render_css()
                    contam_script, contam_div = components(contam_plot)

                else:

                    contamVars['contam'] = False
                    contam_script = contam_div = contam_js = contam_css = ''

                return render_template('contam_visibility_results.html',
                                       contamVars=contamVars, vis_plot=vis_div,
                                       vis_table=visib_table,
                                       vis_script=vis_script, vis_js=vis_js,
                                       vis_css=vis_css, contam_plot=contam_div,
                                       contam_script=contam_script,
                                       contam_js=contam_js,
                                       contam_css=contam_css)

            except Exception as e:
                err = 'The following error occurred: ' + str(e)
                return render_template('groups_integrations_error.html', err=err)

    return render_template('contam_visibility.html', contamVars=contamVars)

@app_exoctk.route('/visib_result', methods=['POST'])
def save_visib_result():
    """Save the results of the Visibility Only calculation"""

    visib_table = flask.request.form['data_file']
    return flask.Response(visib_table, mimetype="text/dat",
                          headers={"Content-disposition": "attachment; filename=visibility.txt"})

@app_exoctk.route('/download', methods=['POST'])
def exoctk_savefile():
    """Save results to file"""

    file_as_string = eval(request.form['file_as_string'])

    response = make_response(file_as_string)
    response.headers["Content-type"] = 'text; charset=utf-8'
    response.headers["Content-Disposition"] = "attachment; filename=ExoXTK_results.txt"
    return response


def _param_fort_validation(args):
    """Validates the input parameters for the forward models"""

    temp = args.get('ptemp', 1000)
    chem = args.get('pchem', 'noTiO')
    cloud = args.get('cloud', '0')
    pmass = args.get('pmass', '1.5')
    m_unit = args.get('m_unit', 'M_jup')
    reference_radius = args.get('refrad', 1)
    r_unit = args.get('r_unit', 'R_jup')
    rstar = args.get('rstar', 1)
    rstar_unit = args.get('rstar_unit', 'R_sun')

    return temp, chem, cloud, pmass, m_unit, reference_radius, r_unit, rstar, rstar_unit


@app_exoctk.route('/fortney', methods=['GET', 'POST'])
def fortney():
    """
    Pull up Forntey Grid plot the results and download
    """

    # Grab the inputs arguments from the URL
    args = flask.request.args

    temp, chem, cloud, pmass, m_unit, reference_radius, r_unit, rstar, rstar_unit = _param_fort_validation(args)

    # get sqlite database
    try:
        db = create_engine('sqlite:///' + FORTGRID_DIR)
        header = pd.read_sql_table('header', db)
    except:
        raise Exception('Fortney Grid File Path is incorrect, or not initialized')

    if args:
        rstar = float(rstar)
        rstar = (rstar * u.Unit(rstar_unit)).to(u.km)
        reference_radius = float(reference_radius)
        rplan = (reference_radius * u.Unit(r_unit)).to(u.km)

        # clouds
        if cloud.find('flat') != -1:
            flat = int(cloud[4:])
            ray = 0
        elif cloud.find('ray') != -1:
            ray = int(cloud[3:])
            flat = 0
        elif int(cloud) == 0:
            flat = 0
            ray = 0
        else:
            flat = 0
            ray = 0
            print('No cloud parameter not specified, default no clouds added')

        # chemistry
        if chem == 'noTiO':
            noTiO = True
        if chem == 'eqchem':
            noTiO = False
            # grid does not allow clouds for cases with TiO
            flat = 0
            ray = 0

        fort_grav = 25.0 * u.m / u.s**2

        temp = float(temp)
        df = header.loc[(header.gravity == fort_grav) & (header.temp == temp) &
                        (header.noTiO == noTiO) & (header.ray == ray) &
                        (header.flat == flat)]

        wave_planet = np.array(pd.read_sql_table(df['name'].values[0], db)['wavelength'])[::-1]
        r_lambda = np.array(pd.read_sql_table(df['name'].values[0], db)['radius']) * u.km

        # All fortney models have fixed 1.25 radii
        z_lambda = r_lambda - (1.25 * u.R_jup).to(u.km)

        # Scale with planetary mass
        pmass = float(pmass)
        mass = (pmass * u.Unit(m_unit)).to(u.kg)

        # Convert radius to m for gravity units
        gravity = constants.G * (mass) / (rplan.to(u.m))**2.0

        # Scale lambbda (this technically ignores the fact that scaleheight
        # is altitude dependent) therefore, it will not be valide for very
        # very low gravities
        z_lambda = z_lambda * fort_grav / gravity

        # Create new wavelength dependent R based on scaled ravity
        r_lambda = z_lambda + rplan

        # Finally compute (rp/r*)^2
        flux_planet = np.array(r_lambda**2 / rstar**2)

        x = wave_planet
        y = flux_planet[::-1]

    else:
        df = pd.read_sql_table('t1000g25_noTiO', db)
        x, y = df['wavelength'], df['radius']**2.0 / 7e5**2.0

    tab = at.Table(data=[x, y])
    fh = StringIO()
    tab.write(fh, format='ascii.no_header')
    table_string = fh.getvalue()

    fig = figure(plot_width=1100, plot_height=400)
    fig.line(x, 1e6 * (y - np.mean(y)), color='Black', line_width=0.5)
    fig.xaxis.axis_label = 'Wavelength (um)'
    fig.yaxis.axis_label = 'Rel. Transit Depth (ppm)'

    js_resources = INLINE.render_js()
    css_resources = INLINE.render_css()

    script, div = components(fig)

    html = flask.render_template('fortney.html',
                                 plot_script=script,
                                 plot_div=div,
                                 js_resources=js_resources,
                                 css_resources=css_resources,
                                 temp=list(map(str, header.temp.unique())),
                                 table_string=table_string
                                 )
    return encode_utf8(html)


@app_exoctk.route('/fortney_result', methods=['POST'])
def save_fortney_result():
    """SAve the results of the Fortney grid"""

    table_string = flask.request.form['data_file']
    return flask.Response(table_string, mimetype="text/dat",
                          headers={"Content-disposition": "attachment; filename=fortney.dat"})


def rescale_generic_grid(input_args):
    """ Pulls a model from the generic grid, rescales it, 
    and returns the model and wavelength.

    Parameters
    ----------
    input_args : dict
        A dictionary of the form output from the generic grid form.
        If manual input must include : 
        r_star : The radius of the star.
        r_planet : The radius of the planet.
        gravity : The gravity.
        temperature : The temperature.
        condensation : local or rainout
        metallicity 
        c_o : carbon/oxygen ratio
        haze
        cloud
        
    Returns
    -------
    wv : np.array
        Array of wavelength bins.
    spectra : np.array
        Array of the planetary model spectrum.
    inputs : dict
        The dictionary of inputs given to the function.
    closest_match : dict
        A dictionary with the parameters/model name of the closest
        match in the grid.
    error_message : bool, str
        Either False, for no error, or a message about what went wrong.
    """
    error_message = ''
    try:   
        # Parameter validation
        # Set up some nasty tuples first
        scaling_space = [('r_star', [0.05, 10000]),
                         ('r_planet', [0.0,  10000]),
                         ('gravity', [5.0, 50]),
                         ('temperature', [400, 2600])]
        
        inputs = {} 
        # First check the scaling
        for tup in scaling_space:
            key, space = tup
            val = float(input_args[key])
            if val >= space[0] and val <= space[1]:
                inputs[key] = val
            else:
                error_message = 'One of the scaling parameters was out of range: {}.'.format(key)
                break
        
        # Map to nearest model key
        temp_range = np.arange(600, 2700, 100)
        grav_range = np.array([5, 10, 20, 50])
        sort_temp = (np.abs(inputs['temperature'] - temp_range)).argmin()
        sort_grav = (np.abs(inputs['gravity'] - grav_range)).argmin()
        model_temp = temp_range[sort_temp]
        input_args['model_temperature'] = '0{}'.format(model_temp)[-4:]
        model_grav = grav_range[sort_grav]
        input_args['model_gravity'] = '0{}'.format(model_grav)[-2:]

        # Check the model parameters
        str_temp_range = ['0400'] + ['0{}'.format(elem)[-4:] for elem in temp_range]
        model_space = [('condensation', ['local', 'rainout']), 
                       ('model_temperature', str_temp_range),
                       ('model_gravity', ['05', '10', '20', '50']),
                       ('metallicity', ['+0.0', '+1.0', '+1.7', '+2.0', '+2.3']),
                       ('c_o', ['0.35', '0.56', '0.70', '1.00']),
                       ('haze', ['0001', '0010', '0150', '1100']),
                       ('cloud', ['0.00', '0.06', '0.20','1.00'])]
        
        model_key = ''
        for tup in model_space:
            key, space = tup
            if input_args[key] in space:
                inputs[key] = input_args[key]
                model_key += '{}_'.format(inputs[key])
            else:
                error_message = 'One of the model parameters was out of range.'
                break
        model_key = model_key[:-1]
    

        # Define constants
        boltzmann = 1.380658E-16 # gm*cm^2/s^2 * Kelvin
        permitivity = 1.6726E-24 * 2.3 #g  cgs  Hydrogen + Helium Atmosphere
        optical_depth = 0.56 
        r_sun = 69580000000 # cm
        r_jupiter = 6991100000 # cm
 
        closest_match = {'model_key': model_key, 'model_gravity': model_grav,
                         'model_temperature': model_temp}
        
        with h5py.File(GENERICGRID_DIR, 'r') as f:
            # Can't use the final NaN value
            model_wv = f['/wavelength'][...][:-1]
            model_spectra = f['/spectra/{}'.format(model_key)][...][:-1]
            
        radius_ratio = np.sqrt(model_spectra) * inputs['r_planet']/inputs['r_star']
        r_star = inputs['r_star'] * r_sun
        r_planet = inputs['r_planet'] * r_jupiter
        model_grav = model_grav * 1e2
        inputs['gravity'] = inputs['gravity'] * 1e2
        
        # Start with baseline based on model parameters
        scale_height = (boltzmann * model_temp) / (permitivity * model_grav)
        r_planet_base = np.sqrt(radius_ratio) * r_sun
        altitude = r_planet_base - (np.sqrt(radius_ratio[2000])*r_sun)
        opacity = optical_depth * np.sqrt((boltzmann * model_temp * permitivity * model_grav) / \
                                          (2 * np.pi * r_planet_base)) * \
                                  np.exp(altitude / scale_height)
        # Now rescale from baseline
        solution = {}
        solution['scale_height'] = (boltzmann * inputs['temperature']) / (permitivity * inputs['gravity'])
        solution['altitude'] = solution['scale_height'] * \
                               np.log10(opacity/optical_depth * \
                                        np.sqrt((2 * np.pi * r_planet) / \
                                                (boltzmann * inputs['temperature'] * inputs['gravity']))) 
        solution['radius'] = solution['altitude'] + r_planet

        # Sort data
        sort = np.argsort(model_wv)
        solution['wv'] = model_wv[sort]
        solution['radius'] = solution['radius'][sort]
        solution['spectra'] = (solution['radius']/r_star)**2
    
    except (KeyError, ValueError) as e:
        error_message = 'One of the parameters to make up the model was missing or out of range.'
        model_key = 'rainout_0400_50_+0.0_0.70_0010_1.00'
        solution = {}
        with h5py.File(GENERICGRID_DIR) as f:
            solution['wv'] = f['/wavelength'][...][:-1]
            solution['spectra'] = f['/spectra/{}'.format(model_key)][...][:-1]
        closest_match = {'model_key': model_key, 'model_temperature': 400,
                'model_gravity': 50}
        inputs = input_args
    
    return solution, inputs, closest_match, error_message


@app_exoctk.route('/generic', methods=['GET', 'POST'])
def generic():
    """
    Pull up Generic Grid plot the results and download
    """

    # Grab the inputs arguments from the URL
    args = dict(flask.request.args)
    for key in args:
        args[key] = args[key][0]
    # Build rescaled model
    solution, inputs, closest_match, error_message = rescale_generic_grid(args)
    
    # Build file out
    tab = at.Table(data=[solution['wv'], solution['spectra']])
    fh = StringIO()
    tab.write(fh, format='ascii.no_header')
    table_string = fh.getvalue()
    
    # Plot
    fig = figure(title='Rescaled Generic Grid Transmission Spectra'.upper(), plot_width=1100, plot_height=400)
    fig.x_range.start = 0.3
    fig.x_range.end = 5
    fig.line(solution['wv'], solution['spectra'], color='Black', line_width=1)
    fig.xaxis.axis_label = 'Wavelength (um)'
    fig.yaxis.axis_label = 'Transit Depth (Rp/R*)^2'

    js_resources = INLINE.render_js()
    css_resources = INLINE.render_css()

    script, div = components(fig)

    html = flask.render_template('generic.html',
                                 inputs= inputs,
                                 closest_match = closest_match,
                                 error_message=error_message,
                                 table_string=table_string,
                                 plot_script=script,
                                 plot_div=div,
                                 js_resources=js_resources,
                                 css_resources=css_resources,
                                 )
    return encode_utf8(html)


@app_exoctk.route('/generic_result', methods=['POST'])
def save_generic_result():
    """Save the results of the generic grid"""

    table_string = flask.request.form['data_file']
    return flask.Response(table_string, mimetype="text/dat",
                          headers={"Content-disposition": "attachment; filename=generic.dat"})


@app_exoctk.route('/zip_data_download')
def zip_data_download():
    """Download the exoctk data."""

    return send_file(resource_filename('exoctk', 'data/exoctk_data.zip'), mimetype="text/json",
                     attachment_filename='exoctk_data.zip',
                     as_attachment=True)


@app_exoctk.route('/fortney_download')
def fortney_download():
    """Download the fortney grid data"""

    fortney_data = FORTGRID_DIR
    return send_file(fortney_data, attachment_filename='fortney_grid.db',
                     as_attachment=True)


def check_auth(username, password):
    """This function is called to check if a username password combination is
    valid

    Parameters
    ----------
    username: str
        The username
    password: str
        The password
    """

    return username == 'admin' and password == 'secret'


def authenticate():
    """Sends a 401 response that enables basic auth"""

    return Response('Could not verify your access level for that URL.\n'
                    'You have to login with proper credentials', 401,
                    {'WWW-Authenticate': 'Basic realm="Login Required"'})


def requires_auth(page):
    """Requires authentication for a page before loading

    Parameters
    ----------
    page: function
        The function that sets a route

    Returns
    -------
    function
        The decorated route
    """

    @wraps(page)
    def decorated(*args, **kwargs):
        auth = request.authorization
        if not auth or not check_auth(auth.username, auth.password):
            return authenticate()
        return page(*args, **kwargs)
    return decorated


@app_exoctk.route('/admin')
@requires_auth
def secret_page():
    """Shhhhh! This is a secret page of admin stuff"""

    tables = [i[0] for i in DB.execute("SELECT name FROM sqlite_master WHERE type='table'").fetchall()]
    print(tables)

    log_tables = []
    for table in tables:

        try:
            data = log_exoctk.view_log(DB, table)

            # Add the results to the lists
            html_table = '\n'.join(data.pformat(max_width=500, html=True)).replace('<table', '<table id="myTable" class="table table-striped table-hover"')

        except:
            html_table = '<p>No data to display</p>'

        # Add the table title
        header = '<h3>{}</h3>'.format(table)
        html_table = header + html_table

        log_tables.append(html_table)

    return render_template('admin_page.html', tables=log_tables)


@app_exoctk.route('/atmospheric_retrievals')
def atmospheric_retrievals():
    """A landing page for the atmospheric_retrievals tools"""

    return render_template('atmospheric_retrievals.html')


if __name__ == '__main__':
    # os.chmod('/internal/data1/app_data/.astropy/cache/', 777)
    port = int(os.environ.get('PORT', 5000))
    app_exoctk.run(host='0.0.0.0', port=port, debug=True)<|MERGE_RESOLUTION|>--- conflicted
+++ resolved
@@ -80,7 +80,6 @@
     # Load default form
     form = fv.LimbDarkeningForm()
 
-<<<<<<< HEAD
     # Get all the available filters
     filters = svo.filters()['Band']
 
@@ -119,10 +118,9 @@
             # Get models from local directory if necessary
             if modeldir == 'default':
                 modeldir = MODELGRID_DIR
-=======
+
     # Reload page with stellar data from ExoMAST
     if form.resolve_submit.data: 
->>>>>>> cf4ca303
 
         # Resolve the target in exoMAST
         data = get_target_data(form.targname.data)
