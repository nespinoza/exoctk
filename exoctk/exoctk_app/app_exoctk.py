import datetime
import os
import json
from pkg_resources import resource_filename

import astropy.constants as constants
from astropy.extern.six.moves import StringIO
import astropy.table as at
import astropy.units as u
from bokeh.resources import INLINE
from bokeh.util.string import encode_utf8
from bokeh.embed import components
from bokeh.models import Range1d
from bokeh.models.widgets import Panel, Tabs
from bokeh.plotting import figure
import flask
from flask import Flask, Response
from flask import request, send_file, make_response, render_template
from functools import wraps
import h5py
import numpy as np
import pandas as pd
from sqlalchemy import create_engine
<<<<<<< HEAD
from svo_filters import svo
=======
from wtforms.validators import InputRequired, NumberRange
from wtforms import DecimalField
>>>>>>> 5c5e046a

from exoctk.modelgrid import ModelGrid
from exoctk.contam_visibility import resolve
from exoctk.contam_visibility import visibilityPA as vpa
from exoctk.contam_visibility import sossFieldSim as fs
from exoctk.contam_visibility import sossContamFig as cf
import form_validation as fv
from exoctk.groups_integrations.groups_integrations import perform_calculation
from exoctk.limb_darkening import limb_darkening_fit as lf
from exoctk.utils import find_closest, filter_table, get_target_data, get_canonical_name, FORTGRID_DIR
import log_exoctk
<<<<<<< HEAD

=======
from svo_filters import svo
>>>>>>> 5c5e046a

# FLASK SET UP
app_exoctk = Flask(__name__)

# define the cache config keys, remember that it can be done in a settings file
app_exoctk.config['CACHE_TYPE'] = 'null'
app_exoctk.config['SECRET_KEY'] = 'Thisisasecret!'

<<<<<<< HEAD
EXOCTK_DATA = os.environ.get('EXOCTK_DATA')
if EXOCTK_DATA == '':
    raise NameError("You need to have an exported 'EXOCTK_DATA' environment variable and data set up before we can continue.")

EXOCTKLOG_DIR = os.path.join(EXOCTK_DATA, 'exoctk_log')
FORTGRID_DIR = os.path.join(EXOCTK_DATA, 'fortney/fortney_models.db')
GENERICGRID_DIR = os.path.join(EXOCTK_DATA, 'generic/generic_grid_db.hdf5')
GROUPS_INTEGRATIONS_DIR = os.path.join(EXOCTK_DATA, 'groups_integrations/groups_integrations.json')
MODELGRID_DIR = os.path.join(EXOCTK_DATA, 'modelgrid/default')

# Load the database to log all form submissions
if EXOCTKLOG_DIR is None:
    dbpath = ':memory:'
else:
    dbpath = os.path.realpath(os.path.join(EXOCTKLOG_DIR, 'exoctk_log.db'))
    if not os.path.isfile(dbpath):
        log_exoctk.create_db(dbpath)
DB = log_exoctk.load_db(dbpath)

# Nice colors for plotting
COLORS = ['blue', 'red', 'green', 'orange',
          'cyan', 'magenta', 'pink', 'purple']

# Supported profiles
PROFILES = ['uniform', 'linear', 'quadratic',
            'square-root', 'logarithmic', 'exponential',
            '3-parameter', '4-parameter']

# Set the version
VERSION = '0.2'
=======
# # Load the database to log all form submissions
# if EXOCTKLOG_DIR is None:
#     dbpath = ':memory:'
# else:
#     dbpath = os.path.realpath(os.path.join(EXOCTKLOG_DIR, 'exoctk_log.db'))
#     if not os.path.isfile(dbpath):
#         log_exoctk.create_db(dbpath)
# try:
#     DB = log_exoctk.load_db(dbpath)
# except IOError:
#     DB = None
>>>>>>> 5c5e046a


# Redirect to the index
@app_exoctk.route('/')
@app_exoctk.route('/index')
def index():
    """The Index page"""
    return render_template('index.html')


@app_exoctk.route('/limb_darkening', methods=['GET', 'POST'])
def limb_darkening():
    """The limb darkening form page"""
    # Load default form
    form = fv.LimbDarkeningForm()

    # Reload page with stellar data from ExoMAST
    if form.resolve_submit.data: 

        # Resolve the target in exoMAST
        data = get_target_data(form.targname.data)

        # Update the form data
        form.feh.data = float(data['Fe/H'])
        form.teff.data = float(data['Teff'])
        form.logg.data = float(data['stellar_gravity'])

        # Send it back to the main page
        return render_template('limb_darkening.html', form=form)

    # Reload page with appropriate filter data
    if form.filter_submit.data:

        kwargs = {}
        if form.bandpass.data == 'tophat':
            kwargs['n_bins'] = 1
            kwargs['pixels_per_bin'] = 100
            kwargs['wave_min'] = 1*u.um
            kwargs['wave_max'] = 2*u.um

        # Get the filter
        bandpass = svo.Filter(form.bandpass.data, **kwargs)

        # Update the form data
        form.wave_min.data = bandpass.wave_min.value
        form.wave_max.data = bandpass.wave_max.value

        # Send it back to the main page
        return render_template('limb_darkening.html', form=form)

    # Update validation values after a model grid is selected
    if form.modelgrid_submit.data:

        # Load the modelgrid
        mg = ModelGrid(form.modeldir.data, resolution=500)
        teff_rng = mg.Teff_vals.min(), mg.Teff_vals.max()
        logg_rng = mg.logg_vals.min(), mg.logg_vals.max()
        feh_rng = mg.FeH_vals.min(), mg.FeH_vals.max()

        # Update the validation parameters by setting validator attributes
        setattr(form.teff.validators[1], 'min', teff_rng[0])
        setattr(form.teff.validators[1], 'max', teff_rng[1])
        setattr(form.teff.validators[1], 'message', 'Effective temperature must be between {} and {}'.format(*teff_rng))
        setattr(form.logg.validators[1], 'min', logg_rng[0])
        setattr(form.logg.validators[1], 'max', logg_rng[1])
        setattr(form.logg.validators[1], 'message', 'Surface gravity must be between {} and {}'.format(*logg_rng))
        setattr(form.feh.validators[1], 'min', feh_rng[0])
        setattr(form.feh.validators[1], 'max', feh_rng[1])
        setattr(form.feh.validators[1], 'message', 'Metallicity must be between {} and {}'.format(*feh_rng))

        # Send it back to the main page
        return render_template('limb_darkening.html', form=form)

    # Validate form and submit for results
    if form.validate_on_submit() and form.calculate_submit.data:

        # Get the stellar parameters
        star_params = [form.teff.data, form.logg.data, form.feh.data]

        # Log the form inputs
        try:
            log_exoctk.log_form_input(request.form, 'limb_darkening', DB)
        except:
            pass

        # Load the model grid
        model_grid = ModelGrid(form.modeldir.data, resolution=500)
        form.modeldir.data = [j for i, j in form.modeldir.choices if i == form.modeldir.data][0]

        # Grism details
        if '.G' in form.bandpass.data.upper() and 'GAIA' not in form.bandpass.data.upper():
            kwargs = {'n_bins': form.n_bins.data, 'pixels_per_bin': form.n_pix.data,
                      'wl_min': form.wave_min.data*u.um, 'wl_max': form.wave_max.data*u.um}
        else:
            kwargs = {}

        # Make filter object and plot
        bandpass = svo.Filter(form.bandpass.data, **kwargs)
        bp_name = bandpass.name
        bk_plot = bandpass.plot(draw=False)
        bk_plot.plot_width = 580
        bk_plot.plot_height = 280
        js_resources = INLINE.render_js()
        css_resources = INLINE.render_css()
        filt_script, filt_plot = components(bk_plot)

        # Trim the grid to nearby grid points to speed up calculation
        full_rng = [model_grid.Teff_vals, model_grid.logg_vals, model_grid.FeH_vals]
        trim_rng = find_closest(full_rng, star_params, n=1, values=True)

        # Calculate the coefficients for each profile
        ld = lf.LDC(model_grid)
        for prof in form.profiles.data:
            ld.calculate(*star_params, prof, mu_min=form.mu_min.data, bandpass=bandpass)

        # Draw a figure for each wavelength bin
        tabs = []
        for wav in np.unique(ld.results['wave_eff']):

            # Plot it
            TOOLS = 'box_zoom, box_select, crosshair, reset, hover'
            fig = figure(tools=TOOLS, x_range=Range1d(0, 1), y_range=Range1d(0, 1),
                        plot_width=800, plot_height=400)
            ld.plot(wave_eff=wav, fig=fig)

            # Plot formatting
            fig.legend.location = 'bottom_right'
            fig.xaxis.axis_label = 'mu'
            fig.yaxis.axis_label = 'Intensity'

            tabs.append(Panel(child=fig, title=str(wav)))

        final = Tabs(tabs=tabs)

        # Get HTML
        script, div = components(final)

        # Store the tables as a string
        file_as_string = str(ld.results[[c for c in ld.results.dtype.names if
                                        ld.results.dtype[c] != object]])

        # Make a table for each profile with a row for each wavelength bin
        profile_tables = []
        for profile in form.profiles.data:

            # Make LaTeX for polynomials
            latex = lf.ld_profile(profile, latex=True)
            poly = '\({}\)'.format(latex).replace('*', '\cdot').replace('\e', 'e')

            # Make the table into LaTeX
            table = filter_table(ld.results, profile=profile)
            co_cols = [c for c in ld.results.colnames if (c.startswith('c') or
                    c.startswith('e')) and len(c) == 2 and not
                    np.all([np.isnan(i) for i in table[c]])]
            table = table[['wave_min', 'wave_max'] + co_cols]
            table.rename_column('wave_min', '\(\lambda_\mbox{min}\hspace{5px}(\mu m)\)')
            table.rename_column('wave_max', '\(\lambda_\mbox{max}\hspace{5px}(\mu m)\)')

            # Add the results to the lists
            html_table = '\n'.join(table.pformat(max_width=500, html=True))\
                        .replace('<table', '<table id="myTable" class="table table-striped table-hover"')

            # Add the table title
            header = '<br></br><strong>{}</strong><br><p>\(I(\mu)/I(\mu=1)\) = {}</p>'.format(profile, poly)
            html_table = header + html_table

            profile_tables.append(html_table)

        return render_template('limb_darkening_results.html', form=form,
                               table=profile_tables, script=script, plot=div,
                               file_as_string=repr(file_as_string),
                               filt_plot=filt_plot, filt_script=filt_script,
                               js=js_resources, css=css_resources)

    return render_template('limb_darkening.html', form=form)


@app_exoctk.route('/limb_darkening_error', methods=['GET', 'POST'])
def limb_darkening_error():
    """The limb darkening error page"""

    return render_template('limb_darkening_error.html')


@app_exoctk.route('/groups_integrations', methods=['GET', 'POST'])
def groups_integrations():
    """The groups and integrations calculator form page"""

    # Print out pandeia sat values
    with open(resource_filename('exoctk', 'data/groups_integrations/groups_integrations_input_data.json')) as f:
        sat_data = json.load(f)['fullwell']

    if request.method == 'POST':
        if request.form['submit'] == "Retrieve Parameters":
            target_name = request.form['targetname']
            canoncial_name = get_canonical_name(target_name)
            # Ping exomast api and get data
            data = get_target_data(target_name)
            Kmag = data['Kmag']
            obs_duration = data['transit_duration'] * 24. # Transit duration in exomast is in days, need it in hours
            
            groupsintegrationVars = {'targname':canoncial_name, 'Kmag':Kmag, 'obs_duration':obs_duration}

            return render_template('groups_integrations.html', sat_data=sat_data, groupsintegrationVars=groupsintegrationVars)

    return render_template('groups_integrations.html', sat_data=sat_data)


@app_exoctk.route('/groups_integrations_results', methods=['GET', 'POST'])
def groups_integrations_results():
    """The groups and integrations calculator results page"""

    # Read in parameters from form
    params = {}
    for key in dict(request.form).keys():
        params[key] = dict(request.form)[key][0]
    try:
        err = 0

        # Specific error catching
        if params['n_group'].isdigit():
            params['n_group'] = int(params['n_group'])
            if params['n_group'] <= 1:
                err = 'Please try again with at least one group.'
            else:
                if params['n_group'] != 'optimize':
                    err = "You need to double check your group input. Please put the number of groups per integration or 'optimize' and we can calculate it for you."

        if (False in [params['mag'].isdigit(), params['obs_time'].isdigit()]) and ('.' not in params['mag']) and ('.' not in params['obs_time']):
            err = 'Your magnitude or observation time is not a number, or you left the field blank.'

        else:
            if (4.5 > float(params['mag'])) or (12.5 < float(params['mag'])):
                err = 'Looks like we do not have useful approximations for your magnitude. Could you give us a number between 5.5-12.5?'
            if float(params['obs_time']) <= 0:
                err = 'You have a negative transit time -- I doubt that will be of much use to anyone.'

        if float(params['sat_max']) <= 0:
            err = 'You put in an underwhelming saturation level. There is something to be said for being too careful...'
        if (params['sat_mode'] == 'well') and float(params['sat_max']) > 1:
            err = 'You are saturating past the full well. Is that a good idea?'

        if type(err) == str:
            return render_template('groups_integrations_error.html', err=err)

        # Only create the dict if the form input looks okay
        # Make sure everything is the right type
        ins = params['ins']
        float_params = ['obs_time', 'mag', 'sat_max']
        str_params = ['mod', 'band', 'time_unit', '{}_filt'.format(ins),
                      '{}_ta_filt'.format(ins), 'ins',
                      '{}_subarray'.format(ins), '{}_subarray_ta'.format(ins),
                      'sat_mode']
        for key in params:
            if key in float_params:
                params[key] = float(params[key])
            if key in str_params:
                params[key] = str(params[key])

        # Also get the data path in there
        params['infile'] = resource_filename('exoctk', 'data/groups_integrations/groups_integrations_input_data.json')

        # Rename the ins-mode params to more general counterparts
        params['filt'] = params['{}_filt'.format(ins)]
        params['filt_ta'] = params['{}_filt_ta'.format(ins)]
        params['subarray'] = params['{}_subarray'.format(ins)]
        params['subarray_ta'] = params['{}_subarray_ta'.format(ins)]
        
        # Convert the obs_time to hours
        if params['time_unit'] != 'hours':
            params['obs_time'] = params['obs_time']*24
            params['time_unit'] = 'hours'

        results = perform_calculation(params)

        if type(results) == dict:
            results_dict = results
            one_group_error = ""
            zero_group_error = ""
            if results_dict['n_group'] == 1:
                one_group_error = 'Be careful! This only predicts one group, and you may be in danger of oversaturating!'
            if results_dict['max_ta_groups'] == 0:
                zero_group_error = 'Be careful! This oversaturated the TA in the minimum groups. Consider a different TA setup.'
            if results_dict['max_ta_groups'] == -1:
                zero_group_error = 'This object is too faint to reach the required TA SNR in this filter. Consider a different TA setup.'
                results_dict['min_sat_ta'] = 0
                results_dict['t_duration_ta_max'] = 0
                results_dict['max_sat_ta'] = 0
                results_dict['t_duration_ta_max'] = 0
            if results_dict['max_sat_prediction'] > results_dict['sat_max']:
                one_group_error = 'Hold up! You chose to input your own groups, and you have oversaturated the detector! Proceed with caution!'
            # Do some formatting for a prettier end product
            results_dict['filt'] = results_dict['filt'].upper()
            results_dict['filt_ta'] = results_dict['filt_ta'].upper()
            results_dict['band'] = results_dict['band'].upper()
            results_dict['mod'] = results_dict['mod'].upper()
            if results_dict['ins'] == 'niriss':
                if results_dict['subarray_ta'] == 'nrm':
                    results_dict['subarray_ta'] = 'SUBTASOSS -- BRIGHT'
                else:
                    results_dict['subarray_ta'] = 'SUBTASOSS -- FAINT'
            results_dict['subarray'] = results_dict['subarray'].upper()
            results_dict['subarray_ta'] = results_dict['subarray_ta'].upper()

            form_dict = {'miri': 'MIRI', 'nircam': 'NIRCam', 'nirspec': 'NIRSpec', 'niriss': 'NIRISS'}
            results_dict['ins'] = form_dict[results_dict['ins']]

            return render_template('groups_integrations_results.html',
                                   results_dict=results_dict,
                                   one_group_error=one_group_error,
                                   zero_group_error=zero_group_error)

        else:
            err = results
            return render_template('groups_integrations_error.html', err=err)

    except IOError:
        err = 'One of you numbers is NOT a number! Please try again!'
    except Exception as e:
        err = 'This is not an error we anticipated, but the error caught was : ' + str(e)
        return render_template('groups_integrations_error.html', err=err)


@app_exoctk.route('/contam_visibility', methods=['GET', 'POST'])
def contam_visibility():
    """The contamination and visibility form page"""

    # Log the form inputs
    try:
        log_exoctk.log_form_input(request.form, 'contam_visibility', DB)
    except:
        pass

    contamVars = {}
    if request.method == 'POST':
        tname = request.form['targetname']
        contamVars['tname'] = tname
        contamVars['ra'], contamVars['dec'] = request.form['ra'], request.form['dec']
        contamVars['PAmax'] = request.form['pamax']
        contamVars['PAmin'] = request.form['pamin']
        contamVars['inst'] = request.form['inst'].split()[0]

        if request.form['bininfo'] != '':
            contamVars['binComp'] = list(map(float, request.form['bininfo'].split(', ')))
        else:
            contamVars['binComp'] = request.form['bininfo']

        radec = ', '.join([contamVars['ra'], contamVars['dec']])

        if contamVars['PAmax'] == '':
            contamVars['PAmax'] = 359
        if contamVars['PAmin'] == '':
            contamVars['PAmin'] = 0

        if request.form['submit'] == 'Resolve Target':
            contamVars['ra'], contamVars['dec'] = resolve.resolve_target(tname)

            return render_template('contam_visibility.html', contamVars=contamVars)

        else:

            try:

                contamVars['visPA'] = True

                # Make plot
                TOOLS = 'crosshair, reset, hover, save'
                fig = figure(tools=TOOLS, plot_width=800, plot_height=400,
                             x_axis_type='datetime',
                             title=contamVars['tname'] or radec)
                pG, pB, dates, vis_plot, table = vpa.using_gtvt(contamVars['ra'],
                                                         contamVars['dec'],
                                                         contamVars['inst'],
                                                         )
                fh = StringIO()
                table.write(fh, format='ascii')
                visib_table = fh.getvalue()

                # Format x axis
                day0 = datetime.date(2019, 6, 1)
                dtm = datetime.timedelta(days=367)
                #vis_plot.x_range = Range1d(day0, day0 + dtm)

                # Get scripts
                vis_js = INLINE.render_js()
                vis_css = INLINE.render_css()
                vis_script, vis_div = components(vis_plot)

                if request.form['submit'] == 'Calculate Visibility and Contamination':

                    contamVars['contam'] = True

                    # Make field simulation
                    contam_cube = fs.sossFieldSim(contamVars['ra'],
                                                  contamVars['dec'],
                                                  binComp=contamVars['binComp'])
                    contam_plot = cf.contam(contam_cube,
                                            contamVars['tname'] or radec,
                                            paRange=[int(contamVars['PAmin']),
                                                     int(contamVars['PAmax'])],
                                            badPA=pB, fig='bokeh')

                    # Get scripts
                    contam_js = INLINE.render_js()
                    contam_css = INLINE.render_css()
                    contam_script, contam_div = components(contam_plot)

                else:

                    contamVars['contam'] = False
                    contam_script = contam_div = contam_js = contam_css = ''

                return render_template('contam_visibility_results.html',
                                       contamVars=contamVars, vis_plot=vis_div,
                                       vis_table=visib_table,
                                       vis_script=vis_script, vis_js=vis_js,
                                       vis_css=vis_css, contam_plot=contam_div,
                                       contam_script=contam_script,
                                       contam_js=contam_js,
                                       contam_css=contam_css)

            except Exception as e:
                err = 'The following error occurred: ' + str(e)
                return render_template('groups_integrations_error.html', err=err)

    return render_template('contam_visibility.html', contamVars=contamVars)

@app_exoctk.route('/visib_result', methods=['POST'])
def save_visib_result():
    """Save the results of the Visibility Only calculation"""

    visib_table = flask.request.form['data_file']
    return flask.Response(visib_table, mimetype="text/dat",
                          headers={"Content-disposition": "attachment; filename=visibility.txt"})

@app_exoctk.route('/download', methods=['POST'])
def exoctk_savefile():
    """Save results to file"""

    file_as_string = eval(request.form['file_as_string'])

    response = make_response(file_as_string)
    response.headers["Content-type"] = 'text; charset=utf-8'
    response.headers["Content-Disposition"] = "attachment; filename=ExoXTK_results.txt"
    return response


def _param_fort_validation(args):
    """Validates the input parameters for the forward models"""

    temp = args.get('ptemp', 1000)
    chem = args.get('pchem', 'noTiO')
    cloud = args.get('cloud', '0')
    pmass = args.get('pmass', '1.5')
    m_unit = args.get('m_unit', 'M_jup')
    reference_radius = args.get('refrad', 1)
    r_unit = args.get('r_unit', 'R_jup')
    rstar = args.get('rstar', 1)
    rstar_unit = args.get('rstar_unit', 'R_sun')

    return temp, chem, cloud, pmass, m_unit, reference_radius, r_unit, rstar, rstar_unit


@app_exoctk.route('/fortney', methods=['GET', 'POST'])
def fortney():
    """
    Pull up Forntey Grid plot the results and download
    """

    # Grab the inputs arguments from the URL
    args = flask.request.args

    temp, chem, cloud, pmass, m_unit, reference_radius, r_unit, rstar, rstar_unit = _param_fort_validation(args)

    # get sqlite database
    try:
        db = create_engine('sqlite:///' + FORTGRID_DIR)
        header = pd.read_sql_table('header', db)
    except:
        raise Exception('Fortney Grid File Path is incorrect, or not initialized')

    if args:
        rstar = float(rstar)
        rstar = (rstar * u.Unit(rstar_unit)).to(u.km)
        reference_radius = float(reference_radius)
        rplan = (reference_radius * u.Unit(r_unit)).to(u.km)

        # clouds
        if cloud.find('flat') != -1:
            flat = int(cloud[4:])
            ray = 0
        elif cloud.find('ray') != -1:
            ray = int(cloud[3:])
            flat = 0
        elif int(cloud) == 0:
            flat = 0
            ray = 0
        else:
            flat = 0
            ray = 0
            print('No cloud parameter not specified, default no clouds added')

        # chemistry
        if chem == 'noTiO':
            noTiO = True
        if chem == 'eqchem':
            noTiO = False
            # grid does not allow clouds for cases with TiO
            flat = 0
            ray = 0

        fort_grav = 25.0 * u.m / u.s**2

        temp = float(temp)
        df = header.loc[(header.gravity == fort_grav) & (header.temp == temp) &
                        (header.noTiO == noTiO) & (header.ray == ray) &
                        (header.flat == flat)]

        wave_planet = np.array(pd.read_sql_table(df['name'].values[0], db)['wavelength'])[::-1]
        r_lambda = np.array(pd.read_sql_table(df['name'].values[0], db)['radius']) * u.km

        # All fortney models have fixed 1.25 radii
        z_lambda = r_lambda - (1.25 * u.R_jup).to(u.km)

        # Scale with planetary mass
        pmass = float(pmass)
        mass = (pmass * u.Unit(m_unit)).to(u.kg)

        # Convert radius to m for gravity units
        gravity = constants.G * (mass) / (rplan.to(u.m))**2.0

        # Scale lambbda (this technically ignores the fact that scaleheight
        # is altitude dependent) therefore, it will not be valide for very
        # very low gravities
        z_lambda = z_lambda * fort_grav / gravity

        # Create new wavelength dependent R based on scaled ravity
        r_lambda = z_lambda + rplan

        # Finally compute (rp/r*)^2
        flux_planet = np.array(r_lambda**2 / rstar**2)

        x = wave_planet
        y = flux_planet[::-1]

    else:
        df = pd.read_sql_table('t1000g25_noTiO', db)
        x, y = df['wavelength'], df['radius']**2.0 / 7e5**2.0

    tab = at.Table(data=[x, y])
    fh = StringIO()
    tab.write(fh, format='ascii.no_header')
    table_string = fh.getvalue()

    fig = figure(plot_width=1100, plot_height=400)
    fig.line(x, 1e6 * (y - np.mean(y)), color='Black', line_width=0.5)
    fig.xaxis.axis_label = 'Wavelength (um)'
    fig.yaxis.axis_label = 'Rel. Transit Depth (ppm)'

    js_resources = INLINE.render_js()
    css_resources = INLINE.render_css()

    script, div = components(fig)

    html = flask.render_template('fortney.html',
                                 plot_script=script,
                                 plot_div=div,
                                 js_resources=js_resources,
                                 css_resources=css_resources,
                                 temp=list(map(str, header.temp.unique())),
                                 table_string=table_string
                                 )
    return encode_utf8(html)


@app_exoctk.route('/fortney_result', methods=['POST'])
def save_fortney_result():
    """SAve the results of the Fortney grid"""

    table_string = flask.request.form['data_file']
    return flask.Response(table_string, mimetype="text/dat",
                          headers={"Content-disposition": "attachment; filename=fortney.dat"})


def rescale_generic_grid(input_args):
    """ Pulls a model from the generic grid, rescales it, 
    and returns the model and wavelength.

    Parameters
    ----------
    input_args : dict
        A dictionary of the form output from the generic grid form.
        If manual input must include : 
        r_star : The radius of the star.
        r_planet : The radius of the planet.
        gravity : The gravity.
        temperature : The temperature.
        condensation : local or rainout
        metallicity 
        c_o : carbon/oxygen ratio
        haze
        cloud
        
    Returns
    -------
    wv : np.array
        Array of wavelength bins.
    spectra : np.array
        Array of the planetary model spectrum.
    inputs : dict
        The dictionary of inputs given to the function.
    closest_match : dict
        A dictionary with the parameters/model name of the closest
        match in the grid.
    error_message : bool, str
        Either False, for no error, or a message about what went wrong.
    """
    error_message = ''
    try:   
        # Parameter validation
        # Set up some nasty tuples first
        scaling_space = [('r_star', [0.05, 10000]),
                         ('r_planet', [0.0,  10000]),
                         ('gravity', [5.0, 50]),
                         ('temperature', [400, 2600])]
        
        inputs = {} 
        # First check the scaling
        for tup in scaling_space:
            key, space = tup
            val = float(input_args[key])
            if val >= space[0] and val <= space[1]:
                inputs[key] = val
            else:
                error_message = 'One of the scaling parameters was out of range: {}.'.format(key)
                break
        
        # Map to nearest model key
        temp_range = np.arange(600, 2700, 100)
        grav_range = np.array([5, 10, 20, 50])
        sort_temp = (np.abs(inputs['temperature'] - temp_range)).argmin()
        sort_grav = (np.abs(inputs['gravity'] - grav_range)).argmin()
        model_temp = temp_range[sort_temp]
        input_args['model_temperature'] = '0{}'.format(model_temp)[-4:]
        model_grav = grav_range[sort_grav]
        input_args['model_gravity'] = '0{}'.format(model_grav)[-2:]

        # Check the model parameters
        str_temp_range = ['0400'] + ['0{}'.format(elem)[-4:] for elem in temp_range]
        model_space = [('condensation', ['local', 'rainout']), 
                       ('model_temperature', str_temp_range),
                       ('model_gravity', ['05', '10', '20', '50']),
                       ('metallicity', ['+0.0', '+1.0', '+1.7', '+2.0', '+2.3']),
                       ('c_o', ['0.35', '0.56', '0.70', '1.00']),
                       ('haze', ['0001', '0010', '0150', '1100']),
                       ('cloud', ['0.00', '0.06', '0.20','1.00'])]
        
        model_key = ''
        for tup in model_space:
            key, space = tup
            if input_args[key] in space:
                inputs[key] = input_args[key]
                model_key += '{}_'.format(inputs[key])
            else:
                error_message = 'One of the model parameters was out of range.'
                break
        model_key = model_key[:-1]
    

        # Define constants
        boltzmann = 1.380658E-16 # gm*cm^2/s^2 * Kelvin
        permitivity = 1.6726E-24 * 2.3 #g  cgs  Hydrogen + Helium Atmosphere
        optical_depth = 0.56 
        r_sun = 69580000000 # cm
        r_jupiter = 6991100000 # cm
 
        closest_match = {'model_key': model_key, 'model_gravity': model_grav,
                         'model_temperature': model_temp}
        
        with h5py.File(GENERICGRID_DIR, 'r') as f:
            # Can't use the final NaN value
            model_wv = f['/wavelength'][...][:-1]
            model_spectra = f['/spectra/{}'.format(model_key)][...][:-1]
            
        radius_ratio = np.sqrt(model_spectra) * inputs['r_planet']/inputs['r_star']
        r_star = inputs['r_star'] * r_sun
        r_planet = inputs['r_planet'] * r_jupiter
        model_grav = model_grav * 1e2
        inputs['gravity'] = inputs['gravity'] * 1e2
        
        # Start with baseline based on model parameters
        scale_height = (boltzmann * model_temp) / (permitivity * model_grav)
        r_planet_base = np.sqrt(radius_ratio) * r_sun
        altitude = r_planet_base - (np.sqrt(radius_ratio[2000])*r_sun)
        opacity = optical_depth * np.sqrt((boltzmann * model_temp * permitivity * model_grav) / \
                                          (2 * np.pi * r_planet_base)) * \
                                  np.exp(altitude / scale_height)
        # Now rescale from baseline
        solution = {}
        solution['scale_height'] = (boltzmann * inputs['temperature']) / (permitivity * inputs['gravity'])
        solution['altitude'] = solution['scale_height'] * \
                               np.log10(opacity/optical_depth * \
                                        np.sqrt((2 * np.pi * r_planet) / \
                                                (boltzmann * inputs['temperature'] * inputs['gravity']))) 
        solution['radius'] = solution['altitude'] + r_planet

        # Sort data
        sort = np.argsort(model_wv)
        solution['wv'] = model_wv[sort]
        solution['radius'] = solution['radius'][sort]
        solution['spectra'] = (solution['radius']/r_star)**2
    
    except (KeyError, ValueError) as e:
        error_message = 'One of the parameters to make up the model was missing or out of range.'
        model_key = 'rainout_0400_50_+0.0_0.70_0010_1.00'
        solution = {}
        with h5py.File(GENERICGRID_DIR) as f:
            solution['wv'] = f['/wavelength'][...][:-1]
            solution['spectra'] = f['/spectra/{}'.format(model_key)][...][:-1]
        closest_match = {'model_key': model_key, 'model_temperature': 400,
                'model_gravity': 50}
        inputs = input_args
    
    return solution, inputs, closest_match, error_message


@app_exoctk.route('/generic', methods=['GET', 'POST'])
def generic():
    """
    Pull up Generic Grid plot the results and download
    """

    # Grab the inputs arguments from the URL
    args = dict(flask.request.args)
    for key in args:
        args[key] = args[key][0]
    # Build rescaled model
    solution, inputs, closest_match, error_message = rescale_generic_grid(args)
    
    # Build file out
    tab = at.Table(data=[solution['wv'], solution['spectra']])
    fh = StringIO()
    tab.write(fh, format='ascii.no_header')
    table_string = fh.getvalue()
    
    # Plot
    fig = figure(title='Rescaled Generic Grid Transmission Spectra'.upper(), plot_width=1100, plot_height=400)
    fig.x_range.start = 0.3
    fig.x_range.end = 5
    fig.line(solution['wv'], solution['spectra'], color='Black', line_width=1)
    fig.xaxis.axis_label = 'Wavelength (um)'
    fig.yaxis.axis_label = 'Transit Depth (Rp/R*)^2'

    js_resources = INLINE.render_js()
    css_resources = INLINE.render_css()

    script, div = components(fig)

    html = flask.render_template('generic.html',
                                 inputs= inputs,
                                 closest_match = closest_match,
                                 error_message=error_message,
                                 table_string=table_string,
                                 plot_script=script,
                                 plot_div=div,
                                 js_resources=js_resources,
                                 css_resources=css_resources,
                                 )
    return encode_utf8(html)


@app_exoctk.route('/generic_result', methods=['POST'])
def save_generic_result():
    """Save the results of the generic grid"""

    table_string = flask.request.form['data_file']
    return flask.Response(table_string, mimetype="text/dat",
                          headers={"Content-disposition": "attachment; filename=generic.dat"})


@app_exoctk.route('/zip_data_download')
def zip_data_download():
    """Download the exoctk data."""

    return send_file(resource_filename('exoctk', 'data/exoctk_data.zip'), mimetype="text/json",
                     attachment_filename='exoctk_data.zip',
                     as_attachment=True)


@app_exoctk.route('/fortney_download')
def fortney_download():
    """Download the fortney grid data"""

    fortney_data = FORTGRID_DIR
    return send_file(fortney_data, attachment_filename='fortney_grid.db',
                     as_attachment=True)


def check_auth(username, password):
    """This function is called to check if a username password combination is
    valid

    Parameters
    ----------
    username: str
        The username
    password: str
        The password
    """

    return username == 'admin' and password == 'secret'


def authenticate():
    """Sends a 401 response that enables basic auth"""

    return Response('Could not verify your access level for that URL.\n'
                    'You have to login with proper credentials', 401,
                    {'WWW-Authenticate': 'Basic realm="Login Required"'})


def requires_auth(page):
    """Requires authentication for a page before loading

    Parameters
    ----------
    page: function
        The function that sets a route

    Returns
    -------
    function
        The decorated route
    """

    @wraps(page)
    def decorated(*args, **kwargs):
        auth = request.authorization
        if not auth or not check_auth(auth.username, auth.password):
            return authenticate()
        return page(*args, **kwargs)
    return decorated


@app_exoctk.route('/admin')
@requires_auth
def secret_page():
    """Shhhhh! This is a secret page of admin stuff"""

    tables = [i[0] for i in DB.execute("SELECT name FROM sqlite_master WHERE type='table'").fetchall()]
    print(tables)

    log_tables = []
    for table in tables:

        try:
            data = log_exoctk.view_log(DB, table)

            # Add the results to the lists
            html_table = '\n'.join(data.pformat(max_width=500, html=True)).replace('<table', '<table id="myTable" class="table table-striped table-hover"')

        except:
            html_table = '<p>No data to display</p>'

        # Add the table title
        header = '<h3>{}</h3>'.format(table)
        html_table = header + html_table

        log_tables.append(html_table)

    return render_template('admin_page.html', tables=log_tables)


if __name__ == '__main__':
    # os.chmod('/internal/data1/app_data/.astropy/cache/', 777)
    port = int(os.environ.get('PORT', 5000))
    app_exoctk.run(host='0.0.0.0', port=port, debug=True)<|MERGE_RESOLUTION|>--- conflicted
+++ resolved
@@ -21,12 +21,8 @@
 import numpy as np
 import pandas as pd
 from sqlalchemy import create_engine
-<<<<<<< HEAD
-from svo_filters import svo
-=======
 from wtforms.validators import InputRequired, NumberRange
 from wtforms import DecimalField
->>>>>>> 5c5e046a
 
 from exoctk.modelgrid import ModelGrid
 from exoctk.contam_visibility import resolve
@@ -38,11 +34,7 @@
 from exoctk.limb_darkening import limb_darkening_fit as lf
 from exoctk.utils import find_closest, filter_table, get_target_data, get_canonical_name, FORTGRID_DIR
 import log_exoctk
-<<<<<<< HEAD
-
-=======
 from svo_filters import svo
->>>>>>> 5c5e046a
 
 # FLASK SET UP
 app_exoctk = Flask(__name__)
@@ -51,7 +43,6 @@
 app_exoctk.config['CACHE_TYPE'] = 'null'
 app_exoctk.config['SECRET_KEY'] = 'Thisisasecret!'
 
-<<<<<<< HEAD
 EXOCTK_DATA = os.environ.get('EXOCTK_DATA')
 if EXOCTK_DATA == '':
     raise NameError("You need to have an exported 'EXOCTK_DATA' environment variable and data set up before we can continue.")
@@ -62,27 +53,6 @@
 GROUPS_INTEGRATIONS_DIR = os.path.join(EXOCTK_DATA, 'groups_integrations/groups_integrations.json')
 MODELGRID_DIR = os.path.join(EXOCTK_DATA, 'modelgrid/default')
 
-# Load the database to log all form submissions
-if EXOCTKLOG_DIR is None:
-    dbpath = ':memory:'
-else:
-    dbpath = os.path.realpath(os.path.join(EXOCTKLOG_DIR, 'exoctk_log.db'))
-    if not os.path.isfile(dbpath):
-        log_exoctk.create_db(dbpath)
-DB = log_exoctk.load_db(dbpath)
-
-# Nice colors for plotting
-COLORS = ['blue', 'red', 'green', 'orange',
-          'cyan', 'magenta', 'pink', 'purple']
-
-# Supported profiles
-PROFILES = ['uniform', 'linear', 'quadratic',
-            'square-root', 'logarithmic', 'exponential',
-            '3-parameter', '4-parameter']
-
-# Set the version
-VERSION = '0.2'
-=======
 # # Load the database to log all form submissions
 # if EXOCTKLOG_DIR is None:
 #     dbpath = ':memory:'
@@ -94,7 +64,6 @@
 #     DB = log_exoctk.load_db(dbpath)
 # except IOError:
 #     DB = None
->>>>>>> 5c5e046a
 
 
 # Redirect to the index
