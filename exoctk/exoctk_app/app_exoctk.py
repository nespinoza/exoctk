import datetime
from functools import wraps
import os
import json
from pkg_resources import resource_filename

import astropy.constants as constants
from astropy.extern.six.moves import StringIO
import astropy.table as at
import astropy.units as u
from bokeh.resources import INLINE
from bokeh.util.string import encode_utf8
from bokeh.embed import components
from bokeh.models import Range1d
from bokeh.models.widgets import Panel, Tabs
from bokeh.plotting import figure
import flask
from flask import Flask, Response
from flask import request, send_file, make_response, render_template
import form_validation as fv
import h5py
import numpy as np
import pandas as pd
from sqlalchemy import create_engine
import urllib
from wtforms.validators import InputRequired, NumberRange
from wtforms import DecimalField

from exoctk.contam_visibility import resolve
from exoctk.contam_visibility import visibilityPA as vpa
from exoctk.contam_visibility import sossFieldSim as fs
from exoctk.contam_visibility import sossContamFig as cf
from exoctk.forward_models.forward_models import fortney_grid, generic_grid
from exoctk.groups_integrations.groups_integrations import perform_calculation
from exoctk.limb_darkening import limb_darkening_fit as lf
from exoctk.utils import find_closest, filter_table, get_target_data, get_canonical_name, FORTGRID_DIR, EXOCTKLOG_DIR, GENERICGRID_DIR
from exoctk.modelgrid import ModelGrid

import log_exoctk
from svo_filters import svo

# FLASK SET UP
app_exoctk = Flask(__name__)

# define the cache config keys, remember that it can be done in a settings file
app_exoctk.config['CACHE_TYPE'] = 'null'
app_exoctk.config['SECRET_KEY'] = 'Thisisasecret!'


# Load the database to log all form submissions
if EXOCTKLOG_DIR is None:
    dbpath = ':memory:'
else:
    dbpath = os.path.realpath(os.path.join(EXOCTKLOG_DIR, 'exoctk_log.db'))
    if not os.path.isfile(dbpath):
        log_exoctk.create_db(dbpath)
try:
    DB = log_exoctk.load_db(dbpath)
except IOError:
    DB = None


# Redirect to the index
@app_exoctk.route('/')
@app_exoctk.route('/index')
def index():
    """The Index page"""
    return render_template('index.html')

@app_exoctk.route('/limb_darkening', methods=['GET', 'POST'])
def limb_darkening():
    """The limb darkening form page. """
    # Load default form
    form = fv.LimbDarkeningForm()

    # Reload page with stellar data from ExoMAST
    if form.resolve_submit.data:

        if form.targname.data.strip() != '':

            try:

                # Resolve the target in exoMAST
                form.targname.data = get_canonical_name(form.targname.data)
                data, target_url = get_target_data(form.targname.data)

                # Update the form data
                form.feh.data = data.get('Fe/H')
                form.teff.data = data.get('Teff')
                form.logg.data = data.get('stellar_gravity')
                form.target_url.data = str(target_url)

            except:
                form.target_url.data = ''
                form.targname.errors = ["Sorry, could not resolve '{}' in exoMAST.".format(form.targname.data)]

        # Send it back to the main page
        return render_template('limb_darkening.html', form=form)

    # Reload page with appropriate filter data
    if form.filter_submit.data:

        kwargs = {}
        if form.bandpass.data == 'tophat':
            kwargs['n_bins'] = 1
            kwargs['pixels_per_bin'] = 100
            kwargs['wave_min'] = 1*u.um
            kwargs['wave_max'] = 2*u.um

        # Get the filter
        bandpass = svo.Filter(form.bandpass.data, **kwargs)

        # Update the form data
        form.wave_min.data = bandpass.wave_min.value
        form.wave_max.data = bandpass.wave_max.value

        # Send it back to the main page
        return render_template('limb_darkening.html', form=form)

    # Update validation values after a model grid is selected
    if form.modelgrid_submit.data:

        # Load the modelgrid
        mg = ModelGrid(form.modeldir.data, resolution=500)
        teff_rng = mg.Teff_vals.min(), mg.Teff_vals.max()
        logg_rng = mg.logg_vals.min(), mg.logg_vals.max()
        feh_rng = mg.FeH_vals.min(), mg.FeH_vals.max()

        # Update the validation parameters by setting validator attributes
        setattr(form.teff.validators[1], 'min', teff_rng[0])
        setattr(form.teff.validators[1], 'max', teff_rng[1])
        setattr(form.teff.validators[1], 'message', 'Effective temperature must be between {} and {}'.format(*teff_rng))
        setattr(form.logg.validators[1], 'min', logg_rng[0])
        setattr(form.logg.validators[1], 'max', logg_rng[1])
        setattr(form.logg.validators[1], 'message', 'Surface gravity must be between {} and {}'.format(*logg_rng))
        setattr(form.feh.validators[1], 'min', feh_rng[0])
        setattr(form.feh.validators[1], 'max', feh_rng[1])
        setattr(form.feh.validators[1], 'message', 'Metallicity must be between {} and {}'.format(*feh_rng))

        # Send it back to the main page
        return render_template('limb_darkening.html', form=form)

    # Validate form and submit for results
    if form.validate_on_submit() and form.calculate_submit.data:

        # Get the stellar parameters
        star_params = [float(form.teff.data), float(form.logg.data), float(form.feh.data)]

        # Log the form inputs
        try:
            log_exoctk.log_form_input(request.form, 'limb_darkening', DB)
        except:
            pass

        # Load the model grid
        model_grid = ModelGrid(form.modeldir.data, resolution=500)
        form.modeldir.data = [j for i, j in form.modeldir.choices if i == form.modeldir.data][0]

        # Grism details
        if '.G' in form.bandpass.data.upper() and 'GAIA' not in form.bandpass.data.upper():
            kwargs = {'n_bins': form.n_bins.data, 'pixels_per_bin': form.n_pix.data,
                      'wl_min': form.wave_min.data*u.um, 'wl_max': form.wave_max.data*u.um}
        else:
            kwargs = {}

        # Make filter object and plot
        bandpass = svo.Filter(form.bandpass.data, **kwargs)
        bp_name = bandpass.name
        bk_plot = bandpass.plot(draw=False)
        bk_plot.plot_width = 580
        bk_plot.plot_height = 280
        js_resources = INLINE.render_js()
        css_resources = INLINE.render_css()
        filt_script, filt_plot = components(bk_plot)

        # Trim the grid to nearby grid points to speed up calculation
        full_rng = [model_grid.Teff_vals, model_grid.logg_vals, model_grid.FeH_vals]
        trim_rng = find_closest(full_rng, star_params, n=1, values=True)

        # Calculate the coefficients for each profile
        ld = lf.LDC(model_grid)
        for prof in form.profiles.data:
            ld.calculate(*star_params, prof, mu_min=float(form.mu_min.data), bandpass=bandpass)

        # Draw a figure for each wavelength bin
        tabs = []
        for wav in np.unique(ld.results['wave_eff']):

            # Plot it
            TOOLS = 'box_zoom, box_select, crosshair, reset, hover'
            fig = figure(tools=TOOLS, x_range=Range1d(0, 1), y_range=Range1d(0, 1),
                        plot_width=800, plot_height=400)
            ld.plot(wave_eff=wav, fig=fig)

            # Plot formatting
            fig.legend.location = 'bottom_right'
            fig.xaxis.axis_label = 'mu'
            fig.yaxis.axis_label = 'Intensity'

            tabs.append(Panel(child=fig, title=str(wav)))

        final = Tabs(tabs=tabs)

        # Get HTML
        script, div = components(final)

        # Store the tables as a string
        file_as_string = str(ld.results[[c for c in ld.results.dtype.names if
                                        ld.results.dtype[c] != object]])

        # Make a table for each profile with a row for each wavelength bin
        profile_tables = []
        for profile in form.profiles.data:

            # Make LaTeX for polynomials
            latex = lf.ld_profile(profile, latex=True)
            poly = '\({}\)'.format(latex).replace('*', '\cdot').replace('\e', 'e')

            # Make the table into LaTeX
            table = filter_table(ld.results, profile=profile)
            co_cols = [c for c in ld.results.colnames if (c.startswith('c') or
                    c.startswith('e')) and len(c) == 2 and not
                    np.all([np.isnan(i) for i in table[c]])]
            table = table[['wave_min', 'wave_max'] + co_cols]
            table.rename_column('wave_min', '\(\lambda_\mbox{min}\hspace{5px}(\mu m)\)')
            table.rename_column('wave_max', '\(\lambda_\mbox{max}\hspace{5px}(\mu m)\)')

            # Add the results to the lists
            html_table = '\n'.join(table.pformat(max_width=500, html=True))\
                        .replace('<table', '<table id="myTable" class="table table-striped table-hover"')

            # Add the table title
            header = '<br></br><strong>{}</strong><br><p>\(I(\mu)/I(\mu=1)\) = {}</p>'.format(profile, poly)
            html_table = header + html_table

            profile_tables.append(html_table)

        return render_template('limb_darkening_results.html', form=form,
                               table=profile_tables, script=script, plot=div,
                               file_as_string=repr(file_as_string),
                               filt_plot=filt_plot, filt_script=filt_script,
                               js=js_resources, css=css_resources)

    return render_template('limb_darkening.html', form=form)

@app_exoctk.route('/limb_darkening_error', methods=['GET', 'POST'])
def limb_darkening_error():
    """The limb darkening error page"""

    return render_template('limb_darkening_error.html')


@app_exoctk.route('/groups_integrations', methods=['GET', 'POST'])
def groups_integrations():
    """The groups and integrations calculator form page"""

    # Print out pandeia sat values
    with open(resource_filename('exoctk', 'data/groups_integrations/groups_integrations_input_data.json')) as f:
        sat_data = json.load(f)['fullwell']

    # Load default form
    form = fv.GroupsIntsForm()

    # Reload page with stellar data from ExoMAST
    if form.resolve_submit.data:

        if form.targname.data.strip() != '':

            # Resolve the target in exoMAST
            try:
                form.targname.data = get_canonical_name(form.targname.data)
                data, url = get_target_data(form.targname.data)

                # Update the Kmag
                kmag = data.get('Kmag')

                # Transit duration in exomast is in days, need it in hours
                obs_time = data.get('transit_duration')*u.Unit(form.time_unit.data).to('hour')

                # Model guess
                logg_targ = data.get('stellar_gravity') or 4.5
                teff_targ = data.get('Teff') or 5500
                arr = np.array([tuple(i[1].split()) for i in form.mod.choices], dtype=[('spt', 'O'), ('teff', '>f4'), ('logg', '>f4')])
                mod_table = at.Table(arr)

                # If high logg, remove giants from guess list
                if logg_targ < 4:
                    mod_table = filter_table(mod_table, logg=">=4")
                teff = min(arr['teff'], key=lambda x:abs(x-teff_targ))
                mod_table.add_column(at.Column(np.array([i[0] for i in form.mod.choices]), name='value'))
                mod_table = filter_table(mod_table, teff="<={}".format(teff))
                mod_table.sort(['teff', 'logg'])

                # Set the form values
                form.mod.data = mod_table[-1]['value']
                form.kmag.data = kmag
                form.obs_duration.data = obs_time
                form.target_url.data = url

            except:
                form.target_url.data = ''
                form.targname.errors = ["Sorry, could not resolve '{}' in exoMAST.".format(form.targname.data)]

        # Send it back to the main page
        return render_template('groups_integrations.html', form=form, sat_data=sat_data)

    if form.validate_on_submit() and form.calculate_submit.data:

        # Get the form data
        ins = form.ins.data
        params = {'ins': ins,
                  'mag': form.kmag.data,
                  'obs_time': form.obs_duration.data,
                  'sat_max': form.sat_max.data,
                  'sat_mode': form.sat_mode,
                  'time_unit': form.time_unit.data,
                  'band': 'K',
                  'mod': form.mod.data,
                  'filt'.format(ins): getattr(form, '{}_filt'.format(ins)).data,
                  'subarray'.format(ins): getattr(form, '{}_subarray'.format(ins)).data,
                  'filt_ta'.format(ins): getattr(form, '{}_filt_ta'.format(ins)).data,
                  'subarray_ta'.format(ins): getattr(form, '{}_subarray_ta'.format(ins)).data}

        # Get ngroups
        params['n_group'] = 'optimize' if form.n_group.data == 0 else int(form.n_group.data)

        # Also get the data path in there
        params['infile'] = resource_filename('exoctk', 'data/groups_integrations/groups_integrations_input_data.json')

        # Convert the obs_time to hours
        if params['time_unit'] == 'day':
            params['obs_time'] = params['obs_time']*24
            params['time_unit'] = 'hours'

        # Run the calculation
        results = perform_calculation(params)

        if type(results) == dict:
            results_dict = results
            one_group_error = ""
            zero_group_error = ""
            if results_dict['n_group'] == 1:
                one_group_error = 'Be careful! This only predicts one group, and you may be in danger of oversaturating!'
            if results_dict['max_ta_groups'] == 0:
                zero_group_error = 'Be careful! This oversaturated the TA in the minimum groups. Consider a different TA setup.'
            if results_dict['max_ta_groups'] == -1:
                zero_group_error = 'This object is too faint to reach the required TA SNR in this filter. Consider a different TA setup.'
                results_dict['min_sat_ta'] = 0
                results_dict['t_duration_ta_max'] = 0
                results_dict['max_sat_ta'] = 0
                results_dict['t_duration_ta_max'] = 0
            if results_dict['max_sat_prediction'] > results_dict['sat_max']:
                one_group_error = 'This many groups will oversaturate the detector! Proceed with caution!'
            # Do some formatting for a prettier end product
            results_dict['filt'] = results_dict['filt'].upper()
            results_dict['filt_ta'] = results_dict['filt_ta'].upper()
            results_dict['band'] = results_dict['band'].upper()
            results_dict['mod'] = results_dict['mod'].upper()
            if results_dict['ins'] == 'niriss':
                if results_dict['subarray_ta'] == 'nrm':
                    results_dict['subarray_ta'] = 'SUBTASOSS -- BRIGHT'
                else:
                    results_dict['subarray_ta'] = 'SUBTASOSS -- FAINT'
            results_dict['subarray'] = results_dict['subarray'].upper()
            results_dict['subarray_ta'] = results_dict['subarray_ta'].upper()

            form_dict = {'miri': 'MIRI', 'nircam': 'NIRCam', 'nirspec': 'NIRSpec', 'niriss': 'NIRISS'}
            results_dict['ins'] = form_dict[results_dict['ins']]

            return render_template('groups_integrations_results.html',
                                   results_dict=results_dict,
                                   one_group_error=one_group_error,
                                   zero_group_error=zero_group_error)

        else:
            err = results
            return render_template('groups_integrations_error.html', err=err)

    return render_template('groups_integrations.html', form=form, sat_data=sat_data)


@app_exoctk.route('/contam_visibility', methods=['GET', 'POST'])
def contam_visibility():
    """The contamination and visibility form page"""
    # Load default form
    form = fv.ContamVisForm()
    form.calculate_contam_submit.disabled = False

    # Reload page with stellar data from ExoMAST
    if form.resolve_submit.data:

        if form.targname.data.strip() != '':

            # Resolve the target in exoMAST
            try:
                form.targname.data = get_canonical_name(form.targname.data)
                data, url = get_target_data(form.targname.data)

                # Update the coordinates
                ra = data.get('RA')
                dec = data.get('DEC')

                # Set the form values
                form.ra.data = ra
                form.dec.data = dec
                form.target_url.data = url

            except:
                form.target_url.data = ''
                form.targname.errors = ["Sorry, could not resolve '{}' in exoMAST.".format(form.targname.data)]

        # Send it back to the main page
        return render_template('contam_visibility.html', form=form)

    # Reload page with appropriate mode data
    if form.mode_submit.data:

        # Update the button
        if form.inst.data != 'NIRISS':
            form.calculate_contam_submit.disabled = True
        else:
            form.calculate_contam_submit.disabled = False

        # Send it back to the main page
        return render_template('contam_visibility.html', form=form)

    if form.validate_on_submit() and (form.calculate_submit.data or form.calculate_contam_submit.data):

        try:

            # Log the form inputs
            try:
                log_exoctk.log_form_input(request.form, 'contam_visibility', DB)
            except:
                pass



            # Make plot
            title = form.targname.data or ', '.join([form.ra.data, form.dec.data])
            pG, pB, dates, vis_plot, table = vpa.using_gtvt(str(form.ra.data), str(form.dec.data), form.inst.data)

            # Make output table
            vers = '0.3'
            today = datetime.datetime.now()
            fh = StringIO()
            fh.write('# Hi! This is your Visibility output file for... \n')
            fh.write('# Target: {} \n'.format(form.targname.data))
            fh.write('# Instrument: {} \n'.format(form.inst.data))
            fh.write('# \n')
            fh.write('# This file was generated using ExoCTK v{} on {} \n'.format(vers, today))
            fh.write('# Visit our GitHub: https://github.com/ExoCTK/exoctk \n')
            fh.write('# \n')
            table.write(fh, format='csv', delimiter=',')
            visib_table = fh.getvalue()

            # Format x axis
            day0 = datetime.date(2019, 6, 1)
            dtm = datetime.timedelta(days=367)
            #vis_plot.x_range = Range1d(day0, day0 + dtm)


            # TODO: Fix this so bad PAs are included
            pB = []

            # Make plot
            TOOLS = 'crosshair, reset, hover, save'
            fig = figure(tools=TOOLS, plot_width=800, plot_height=400, x_axis_type='datetime', title=title)
            fh = StringIO()
            table.write(fh, format='ascii')
            visib_table = fh.getvalue()

            # Format x axis
            day0 = datetime.date(2019, 6, 1)
            dtm = datetime.timedelta(days=367)

            # Get scripts
            vis_js = INLINE.render_js()
            vis_css = INLINE.render_css()
            vis_script, vis_div = components(vis_plot)

            # Contamination plot too
            if form.calculate_contam_submit.data:

                # Make field simulation
                contam_cube = fs.sossFieldSim(form.ra.data, form.dec.data, binComp=form.companion.data)
                contam_plot = cf.contam(contam_cube, title, paRange=[int(form.pa_min.data), int(form.pa_max.data)], badPA=pB, fig='bokeh')

                # Get scripts
                contam_js = INLINE.render_js()
                contam_css = INLINE.render_css()
                contam_script, contam_div = components(contam_plot)

            else:

                contam_script = contam_div = contam_js = contam_css = ''

            return render_template('contam_visibility_results.html',
                                   form=form, vis_plot=vis_div,
                                   vis_table=visib_table,
                                   vis_script=vis_script, vis_js=vis_js,
                                   vis_css=vis_css, contam_plot=contam_div,
                                   contam_script=contam_script,
                                   contam_js=contam_js,
                                   contam_css=contam_css)

        except IOError:#Exception as e:
            err = 'The following error occurred: ' + str(e)
            return render_template('groups_integrations_error.html', err=err)

    return render_template('contam_visibility.html', form=form)


@app_exoctk.route('/visib_result', methods=['POST'])
def save_visib_result():
    """Save the results of the Visibility Only calculation"""

    visib_table = flask.request.form['data_file']
    targname = flask.request.form['targetname']
    instname = flask.request.form['instrumentname']

    return flask.Response(visib_table, mimetype="text/dat",
                          headers={"Content-disposition": "attachment; filename={}_{}_visibility.csv".format(targname, instname)})


@app_exoctk.route('/download', methods=['POST'])
def exoctk_savefile():
    """Save results to file"""

    file_as_string = eval(request.form['file_as_string'])

    response = make_response(file_as_string)
    response.headers["Content-type"] = 'text; charset=utf-8'
    response.headers["Content-Disposition"] = "attachment; filename=ExoXTK_results.txt"
    return response


def _param_fort_validation(args):
    """Validates the input parameters for the forward models"""

    temp = args.get('ptemp', 1000)
    chem = args.get('pchem', 'noTiO')
    cloud = args.get('cloud', '0')
    pmass = args.get('pmass', '1.5')
    m_unit = args.get('m_unit', 'M_jup')
    reference_radius = args.get('refrad', 1)
    r_unit = args.get('r_unit', 'R_jup')
    rstar = args.get('rstar', 1)
    rstar_unit = args.get('rstar_unit', 'R_sun')
    
    input_args = {'temp': temp, 'chem': chem, 'cloud': cloud, 'pmass': pmass, 
                  'm_unit': m_unit, 'reference_radius': reference_radius, 
                  'r_unit': r_unit, 'rstar': rstar, 'rstar_unit': rstar_unit}

    return input_args 


@app_exoctk.route('/fortney', methods=['GET', 'POST'])
def fortney():
    """
    Pull up Forntey Grid plot the results and download
    """

    # Grab the inputs arguments from the URL
    args = flask.request.args
    
    input_args = _param_fort_validation(args)
    fig, fh, temp_out = fortney_grid(input_args)

    table_string = fh.getvalue()

    js_resources = INLINE.render_js()
    css_resources = INLINE.render_css()

    script, div = components(fig)

    html = flask.render_template('fortney.html',
                                 plot_script=script,
                                 plot_div=div,
                                 js_resources=js_resources,
                                 css_resources=css_resources,
                                 temp=temp_out,
                                 table_string=table_string
                                 )
    return encode_utf8(html)


<<<<<<< HEAD
=======
@app_exoctk.route('/fortney_result', methods=['POST'])
def save_fortney_result():
    """SAve the results of the Fortney grid"""

    table_string = flask.request.form['data_file']
    return flask.Response(table_string, mimetype="text/dat",
                          headers={"Content-disposition": "attachment; filename=fortney.dat"})


def rescale_generic_grid(input_args):
    """ Pulls a model from the generic grid, rescales it,
    and returns the model and wavelength.
    Parameters
    ----------
    input_args : dict
        A dictionary of the form output from the generic grid form.
        If manual input must include :
        r_star : The radius of the star.
        r_planet : The radius of the planet.
        gravity : The gravity.
        temperature : The temperature.
        condensation : local or rainout
        metallicity
        c_o : carbon/oxygen ratio
        haze
        cloud

    Returns
    -------
    wv : np.array
        Array of wavelength bins.
    spectra : np.array
        Array of the planetary model spectrum.
    inputs : dict
        The dictionary of inputs given to the function.
    closest_match : dict
        A dictionary with the parameters/model name of the closest
        match in the grid.
    error_message : bool, str
        Either False, for no error, or a message about what went wrong.
    """
    error_message = ''
    genericgrid_db = os.path.join(GENERICGRID_DIR, 'generic_grid_db.hdf5')

    try:

        # Parameter validation
        # Set up some nasty tuples first
        scaling_space = [('r_star', [0.05, 10000]),
                         ('r_planet', [0.0,  10000]),
                         ('gravity', [5.0, 50]),
                         ('temperature', [400, 2600])]

        inputs = {}
        # First check the scaling
        for tup in scaling_space:
            key, space = tup
            val = float(input_args[key])
            if val >= space[0] and val <= space[1]:
                inputs[key] = val
            else:
                error_message = 'One of the scaling parameters was out of range: {}.'.format(key)
                break

        # Map to nearest model key
        temp_range = np.arange(600, 2700, 100)
        grav_range = np.array([5, 10, 20, 50])
        sort_temp = (np.abs(inputs['temperature'] - temp_range)).argmin()
        sort_grav = (np.abs(inputs['gravity'] - grav_range)).argmin()
        model_temp = temp_range[sort_temp]
        input_args['model_temperature'] = '0{}'.format(model_temp)[-4:]
        model_grav = grav_range[sort_grav]
        input_args['model_gravity'] = '0{}'.format(model_grav)[-2:]

        # Check the model parameters
        str_temp_range = ['0400'] + ['0{}'.format(elem)[-4:] for elem in temp_range]
        model_space = [('condensation', ['local', 'rainout']),
                       ('model_temperature', str_temp_range),
                       ('model_gravity', ['05', '10', '20', '50']),
                       ('metallicity', ['+0.0', '+1.0', '+1.7', '+2.0', '+2.3']),
                       ('c_o', ['0.35', '0.56', '0.70', '1.00']),
                       ('haze', ['0001', '0010', '0150', '1100']),
                       ('cloud', ['0.00', '0.06', '0.20','1.00'])]

        model_key = ''
        for tup in model_space:
            key, space = tup
            if input_args[key] in space:
                inputs[key] = input_args[key]
                model_key += '{}_'.format(inputs[key])
            else:
                error_message = 'One of the model parameters was out of range.'
                break
        model_key = model_key[:-1]


        # Define constants
        boltzmann = 1.380658E-16 # gm*cm^2/s^2 * Kelvin
        permitivity = 1.6726E-24 * 2.3 #g  cgs  Hydrogen + Helium Atmosphere
        optical_depth = 0.56
        r_sun = 69580000000 # cm
        r_jupiter = 6991100000 # cm

        closest_match = {'model_key': model_key, 'model_gravity': model_grav,
                         'model_temperature': model_temp}

        with h5py.File(genericgrid_db, 'r') as f:
            # Can't use the final NaN value
            model_wv = f['/wavelength'][...][:-1]
            model_spectra = f['/spectra/{}'.format(model_key)][...][:-1]

        radius_ratio = np.sqrt(model_spectra) * inputs['r_planet']/inputs['r_star']
        r_star = inputs['r_star'] * r_sun
        r_planet = inputs['r_planet'] * r_jupiter
        model_grav = model_grav * 1e2
        inputs['gravity'] = inputs['gravity'] * 1e2

        # Start with baseline based on model parameters
        scale_height = (boltzmann * model_temp) / (permitivity * model_grav)
        r_planet_base = np.sqrt(radius_ratio) * r_sun
        altitude = r_planet_base - (np.sqrt(radius_ratio[2000])*r_sun)
        opacity = optical_depth * np.sqrt((boltzmann * model_temp * permitivity * model_grav) / \
                                          (2 * np.pi * r_planet_base)) * \
                                  np.exp(altitude / scale_height)
        # Now rescale from baseline
        solution = {}
        solution['scale_height'] = (boltzmann * inputs['temperature']) / (permitivity * inputs['gravity'])
        solution['altitude'] = solution['scale_height'] * \
                               np.log10(opacity/optical_depth * \
                                        np.sqrt((2 * np.pi * r_planet) / \
                                                (boltzmann * inputs['temperature'] * inputs['gravity'])))
        solution['radius'] = solution['altitude'] + r_planet

        # Sort data
        sort = np.argsort(model_wv)
        solution['wv'] = model_wv[sort]
        solution['radius'] = solution['radius'][sort]
        solution['spectra'] = (solution['radius']/r_star)**2

    except (KeyError, ValueError) as e:
        error_message = 'One of the parameters to make up the model was missing or out of range.'
        model_key = 'rainout_0400_50_+0.0_0.70_0010_1.00'
        solution = {}
        with h5py.File(genericgrid_db) as f:
            solution['wv'] = f['/wavelength'][...][:-1]
            solution['spectra'] = f['/spectra/{}'.format(model_key)][...][:-1]
        closest_match = {'model_key': model_key, 'model_temperature': 400,
                'model_gravity': 50}
        inputs = input_args

    return solution, inputs, closest_match, error_message

>>>>>>> 1a678ace

@app_exoctk.route('/generic', methods=['GET', 'POST'])
def generic():
    """
    Pull up Generic Grid plot the results and download
    """

    # Grab the inputs arguments from the URL
    args = dict(flask.request.args)
    for key in args:
<<<<<<< HEAD
        args[key] = args[key]
    fig, fh, closest_match, error_message = generic_grid(args)

    # Write table string
    table_string = fh.getvalue()
    
    # Web-ify bokeh plot
=======
        args[key] = args[key][0]
    # Build rescaled model
    solution, inputs, closest_match, error_message = rescale_generic_grid(args)

    # Build file out
    tab = at.Table(data=[solution['wv'], solution['spectra']])
    fh = StringIO()
    tab.write(fh, format='ascii.no_header')
    table_string = fh.getvalue()

    # Plot
    fig = figure(title='Rescaled Generic Grid Transmission Spectra'.upper(), plot_width=1100, plot_height=400)
    fig.x_range.start = 0.3
    fig.x_range.end = 5
    fig.line(solution['wv'], solution['spectra'], color='Black', line_width=1)
    fig.xaxis.axis_label = 'Wavelength (um)'
    fig.yaxis.axis_label = 'Transit Depth (Rp/R*)^2'

>>>>>>> 1a678ace
    js_resources = INLINE.render_js()
    css_resources = INLINE.render_css()

    script, div = components(fig)

    html = flask.render_template('generic.html',
                                 inputs= args,
                                 closest_match = closest_match,
                                 error_message=error_message,
                                 table_string=table_string,
                                 plot_script=script,
                                 plot_div=div,
                                 js_resources=js_resources,
                                 css_resources=css_resources,
                                 )
    return encode_utf8(html)


@app_exoctk.route('/fortney_result', methods=['POST'])
def save_fortney_result():
    """SAve the results of the Fortney grid"""

    table_string = flask.request.form['data_file']
    return flask.Response(table_string, mimetype="text/dat",
                          headers={"Content-disposition": "attachment; filename=fortney.dat"})


@app_exoctk.route('/generic_result', methods=['POST'])
def save_generic_result():
    """Save the results of the generic grid"""

    table_string = flask.request.form['data_file']
    return flask.Response(table_string, mimetype="text/dat",
                          headers={"Content-disposition": "attachment; filename=generic.dat"})


@app_exoctk.route('/groups_integrations_download')
def groups_integrations_download():
    """Download the groups and integrations calculator data"""

    return send_file(resource_filename('exoctk', 'data/groups_integrations/groups_integrations_input_data.json'), mimetype="text/json",
                     attachment_filename='groups_integrations_input_data.json',
                     as_attachment=True)


@app_exoctk.route('/fortney_download')
def fortney_download():
    """Download the fortney grid data"""

    fortney_data = os.path.join(FORTGRID_DIR, 'fortney_grid.db')
    return send_file(fortney_data, attachment_filename='fortney_grid.db',
                     as_attachment=True)

@app_exoctk.route('/zip_data_download')
def zip_data_download():
    """Download the zipped ExoCTK data"""
    return


def check_auth(username, password):
    """This function is called to check if a username password combination is
    valid

    Parameters
    ----------
    username: str
        The username
    password: str
        The password
    """

    return username == 'admin' and password == 'secret'


def authenticate():
    """Sends a 401 response that enables basic auth"""

    return Response('Could not verify your access level for that URL.\n'
                    'You have to login with proper credentials', 401,
                    {'WWW-Authenticate': 'Basic realm="Login Required"'})


def requires_auth(page):
    """Requires authentication for a page before loading

    Parameters
    ----------
    page: function
        The function that sets a route

    Returns
    -------
    function
        The decorated route
    """

    @wraps(page)
    def decorated(*args, **kwargs):
        auth = request.authorization
        if not auth or not check_auth(auth.username, auth.password):
            return authenticate()
        return page(*args, **kwargs)
    return decorated


@app_exoctk.route('/admin')
@requires_auth
def secret_page():
    """Shhhhh! This is a secret page of admin stuff"""

    tables = [i[0] for i in DB.execute("SELECT name FROM sqlite_master WHERE type='table'").fetchall()]

    log_tables = []
    for table in tables:

        try:
            data = log_exoctk.view_log(DB, table)

            # Add the results to the lists
            html_table = '\n'.join(data.pformat(max_width=500, html=True)).replace('<table', '<table id="myTable" class="table table-striped table-hover"')

        except:
            html_table = '<p>No data to display</p>'

        # Add the table title
        header = '<h3>{}</h3>'.format(table)
        html_table = header + html_table

        log_tables.append(html_table)

    return render_template('admin_page.html', tables=log_tables)

@app_exoctk.route('/lightcurve_fitting')
def lightcurve_fitting():
    """A landing page for the lightcurve_fitting tool"""

    return render_template('lightcurve_fitting.html')


@app_exoctk.route('/atmospheric_retrievals')
def atmospheric_retrievals():
    """A landing page for the atmospheric_retrievals tools"""

    return render_template('atmospheric_retrievals.html')


if __name__ == '__main__':
    # os.chmod('/internal/data1/app_data/.astropy/cache/', 777)
    port = int(os.environ.get('PORT', 5000))
    app_exoctk.run(host='0.0.0.0', port=port, debug=True)<|MERGE_RESOLUTION|>--- conflicted
+++ resolved
@@ -585,162 +585,6 @@
     return encode_utf8(html)
 
 
-<<<<<<< HEAD
-=======
-@app_exoctk.route('/fortney_result', methods=['POST'])
-def save_fortney_result():
-    """SAve the results of the Fortney grid"""
-
-    table_string = flask.request.form['data_file']
-    return flask.Response(table_string, mimetype="text/dat",
-                          headers={"Content-disposition": "attachment; filename=fortney.dat"})
-
-
-def rescale_generic_grid(input_args):
-    """ Pulls a model from the generic grid, rescales it,
-    and returns the model and wavelength.
-    Parameters
-    ----------
-    input_args : dict
-        A dictionary of the form output from the generic grid form.
-        If manual input must include :
-        r_star : The radius of the star.
-        r_planet : The radius of the planet.
-        gravity : The gravity.
-        temperature : The temperature.
-        condensation : local or rainout
-        metallicity
-        c_o : carbon/oxygen ratio
-        haze
-        cloud
-
-    Returns
-    -------
-    wv : np.array
-        Array of wavelength bins.
-    spectra : np.array
-        Array of the planetary model spectrum.
-    inputs : dict
-        The dictionary of inputs given to the function.
-    closest_match : dict
-        A dictionary with the parameters/model name of the closest
-        match in the grid.
-    error_message : bool, str
-        Either False, for no error, or a message about what went wrong.
-    """
-    error_message = ''
-    genericgrid_db = os.path.join(GENERICGRID_DIR, 'generic_grid_db.hdf5')
-
-    try:
-
-        # Parameter validation
-        # Set up some nasty tuples first
-        scaling_space = [('r_star', [0.05, 10000]),
-                         ('r_planet', [0.0,  10000]),
-                         ('gravity', [5.0, 50]),
-                         ('temperature', [400, 2600])]
-
-        inputs = {}
-        # First check the scaling
-        for tup in scaling_space:
-            key, space = tup
-            val = float(input_args[key])
-            if val >= space[0] and val <= space[1]:
-                inputs[key] = val
-            else:
-                error_message = 'One of the scaling parameters was out of range: {}.'.format(key)
-                break
-
-        # Map to nearest model key
-        temp_range = np.arange(600, 2700, 100)
-        grav_range = np.array([5, 10, 20, 50])
-        sort_temp = (np.abs(inputs['temperature'] - temp_range)).argmin()
-        sort_grav = (np.abs(inputs['gravity'] - grav_range)).argmin()
-        model_temp = temp_range[sort_temp]
-        input_args['model_temperature'] = '0{}'.format(model_temp)[-4:]
-        model_grav = grav_range[sort_grav]
-        input_args['model_gravity'] = '0{}'.format(model_grav)[-2:]
-
-        # Check the model parameters
-        str_temp_range = ['0400'] + ['0{}'.format(elem)[-4:] for elem in temp_range]
-        model_space = [('condensation', ['local', 'rainout']),
-                       ('model_temperature', str_temp_range),
-                       ('model_gravity', ['05', '10', '20', '50']),
-                       ('metallicity', ['+0.0', '+1.0', '+1.7', '+2.0', '+2.3']),
-                       ('c_o', ['0.35', '0.56', '0.70', '1.00']),
-                       ('haze', ['0001', '0010', '0150', '1100']),
-                       ('cloud', ['0.00', '0.06', '0.20','1.00'])]
-
-        model_key = ''
-        for tup in model_space:
-            key, space = tup
-            if input_args[key] in space:
-                inputs[key] = input_args[key]
-                model_key += '{}_'.format(inputs[key])
-            else:
-                error_message = 'One of the model parameters was out of range.'
-                break
-        model_key = model_key[:-1]
-
-
-        # Define constants
-        boltzmann = 1.380658E-16 # gm*cm^2/s^2 * Kelvin
-        permitivity = 1.6726E-24 * 2.3 #g  cgs  Hydrogen + Helium Atmosphere
-        optical_depth = 0.56
-        r_sun = 69580000000 # cm
-        r_jupiter = 6991100000 # cm
-
-        closest_match = {'model_key': model_key, 'model_gravity': model_grav,
-                         'model_temperature': model_temp}
-
-        with h5py.File(genericgrid_db, 'r') as f:
-            # Can't use the final NaN value
-            model_wv = f['/wavelength'][...][:-1]
-            model_spectra = f['/spectra/{}'.format(model_key)][...][:-1]
-
-        radius_ratio = np.sqrt(model_spectra) * inputs['r_planet']/inputs['r_star']
-        r_star = inputs['r_star'] * r_sun
-        r_planet = inputs['r_planet'] * r_jupiter
-        model_grav = model_grav * 1e2
-        inputs['gravity'] = inputs['gravity'] * 1e2
-
-        # Start with baseline based on model parameters
-        scale_height = (boltzmann * model_temp) / (permitivity * model_grav)
-        r_planet_base = np.sqrt(radius_ratio) * r_sun
-        altitude = r_planet_base - (np.sqrt(radius_ratio[2000])*r_sun)
-        opacity = optical_depth * np.sqrt((boltzmann * model_temp * permitivity * model_grav) / \
-                                          (2 * np.pi * r_planet_base)) * \
-                                  np.exp(altitude / scale_height)
-        # Now rescale from baseline
-        solution = {}
-        solution['scale_height'] = (boltzmann * inputs['temperature']) / (permitivity * inputs['gravity'])
-        solution['altitude'] = solution['scale_height'] * \
-                               np.log10(opacity/optical_depth * \
-                                        np.sqrt((2 * np.pi * r_planet) / \
-                                                (boltzmann * inputs['temperature'] * inputs['gravity'])))
-        solution['radius'] = solution['altitude'] + r_planet
-
-        # Sort data
-        sort = np.argsort(model_wv)
-        solution['wv'] = model_wv[sort]
-        solution['radius'] = solution['radius'][sort]
-        solution['spectra'] = (solution['radius']/r_star)**2
-
-    except (KeyError, ValueError) as e:
-        error_message = 'One of the parameters to make up the model was missing or out of range.'
-        model_key = 'rainout_0400_50_+0.0_0.70_0010_1.00'
-        solution = {}
-        with h5py.File(genericgrid_db) as f:
-            solution['wv'] = f['/wavelength'][...][:-1]
-            solution['spectra'] = f['/spectra/{}'.format(model_key)][...][:-1]
-        closest_match = {'model_key': model_key, 'model_temperature': 400,
-                'model_gravity': 50}
-        inputs = input_args
-
-    return solution, inputs, closest_match, error_message
-
->>>>>>> 1a678ace
-
 @app_exoctk.route('/generic', methods=['GET', 'POST'])
 def generic():
     """
@@ -750,7 +594,6 @@
     # Grab the inputs arguments from the URL
     args = dict(flask.request.args)
     for key in args:
-<<<<<<< HEAD
         args[key] = args[key]
     fig, fh, closest_match, error_message = generic_grid(args)
 
@@ -758,26 +601,6 @@
     table_string = fh.getvalue()
     
     # Web-ify bokeh plot
-=======
-        args[key] = args[key][0]
-    # Build rescaled model
-    solution, inputs, closest_match, error_message = rescale_generic_grid(args)
-
-    # Build file out
-    tab = at.Table(data=[solution['wv'], solution['spectra']])
-    fh = StringIO()
-    tab.write(fh, format='ascii.no_header')
-    table_string = fh.getvalue()
-
-    # Plot
-    fig = figure(title='Rescaled Generic Grid Transmission Spectra'.upper(), plot_width=1100, plot_height=400)
-    fig.x_range.start = 0.3
-    fig.x_range.end = 5
-    fig.line(solution['wv'], solution['spectra'], color='Black', line_width=1)
-    fig.xaxis.axis_label = 'Wavelength (um)'
-    fig.yaxis.axis_label = 'Transit Depth (Rp/R*)^2'
-
->>>>>>> 1a678ace
     js_resources = INLINE.render_js()
     css_resources = INLINE.render_css()
 
