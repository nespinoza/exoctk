--- conflicted
+++ resolved
@@ -52,11 +52,7 @@
     teff_rng = mg.Teff_vals.min(), mg.Teff_vals.max()
     logg_rng = mg.logg_vals.min(), mg.logg_vals.max()
     feh_rng = mg.FeH_vals.min(), mg.FeH_vals.max()
-<<<<<<< HEAD
     modeldir = RadioField('modeldir', default=default_modelgrid, choices=[(os.path.join(MODELGRID_DIR, 'ATLAS9/'), 'Kurucz ATLAS9'), (os.path.join(MODELGRID_DIR, 'ACES/'), 'Phoenix ACES')], validators=[InputRequired('A model grid is required!')])
-=======
-    modeldir = RadioField('modeldir', default=default_modelgrid, choices=[(os.path.join(modelgrid_dir, 'ACES/'), 'Phoenix ACES'), (os.path.join(modelgrid_dir, 'ATLAS9/'), 'Kurucz ATLAS9')], validators=[InputRequired('A model grid is required!')])
->>>>>>> 7fd30bb7
 
     # Stellar parameters
     teff = DecimalField('teff', default=3500, validators=[InputRequired('An effective temperature is required!'), NumberRange(min=float(teff_rng[0]), max=float(teff_rng[1]), message='Effective temperature must be between {} and {} for this model grid'.format(*teff_rng))])
