import os

from flask_wtf import FlaskForm
import numpy as np
from svo_filters import svo
from wtforms import StringField, SubmitField, DecimalField, RadioField, SelectField, SelectMultipleField, IntegerField, FloatField
<<<<<<< HEAD
from wtforms.validators import InputRequired, NumberRange
=======
from wtforms.validators import InputRequired, NumberRange, Optional
>>>>>>> 2eabf2a8
from wtforms.widgets import ListWidget, CheckboxInput

from exoctk.modelgrid import ModelGrid
from exoctk.utils import get_env_variables, FILTERS_LIST, PROFILES
<<<<<<< HEAD
=======
from exoctk.throughputs import Throughput
>>>>>>> 2eabf2a8


class BaseForm(FlaskForm):
    """A generic form with target resolve built in"""
    # Target Resolve
    targname = StringField('targname', default='')
    target_url = StringField('target_url', default='')

    # Submit button
    resolve_submit = SubmitField('Resolve Target')


class MultiCheckboxField(SelectMultipleField):
    """Makes a list of checkbox inputs"""
    widget = ListWidget(prefix_label=False)
    option_widget = CheckboxInput()


class ContamVisForm(BaseForm):
    """Form validation for the contamination_visibility tool"""
    # Form submits
    calculate_submit = SubmitField('Calculate Visibility')
    calculate_contam_submit = SubmitField('Calculate Visibility and Contamination')
    mode_submit = SubmitField('Mode Selected')

    # Form inputs
    ra = DecimalField('ra', validators=[NumberRange(min=0, max=360, message='RA must be between 0 and 360 degrees')])
    dec = DecimalField('dec', validators=[NumberRange(min=-90, max=90, message='Declinaton must be between -90 and 90 degrees')])
    inst = SelectField('inst', choices=[('NIRISS', 'NIRISS - SOSS'), ('NIRCam F322W2', 'NIRCam - Grism Time Series (F322W2)'), ('NIRCam F444W', 'NIRCam - Grism Time Series (F444W)'), ('MIRI', 'MIRI - LRS'), ('NIRSpec', 'NIRSpec (Visibility Only)')])
    companion = StringField('companion', default='')
    pa_min = DecimalField('pa_min', default=0, validators=[NumberRange(min=0, max=360, message='Minimum PA must be between 0 and 360 degrees')])
    pa_max = DecimalField('pa_max', default=360, validators=[NumberRange(min=0, max=360, message='Maximum PA must be between 0 and 360 degrees')])


class FortneyModelForm(BaseForm):
    """Form validation for the forward model tools"""
    # Parameters
    planet_teff = SelectField('planet_teff', choices=[(500, '500'), (750, '750'), (1000, '1000'), (1250, '1250'), (1500, '1500'), (1750, '1750'), (2000, '2000'), (2250, '2250'), (2500, '2500')], validators=[InputRequired('An effective temperature is required')])
    planet_mass = DecimalField('planet_mass', default=1.5, validators=[InputRequired('A planet mass is required!'), NumberRange(min=0.0, message='Planet mass must be positive')])
    planet_mass_unit = SelectField('planet_mass_unit', choices=[('M_jup', 'Jupiter Mass'), ('kilogram', 'kilogram'), ('g', 'gram'), ('M_earth', 'Earth Mass'), ('M_sun', 'Solar Mass')], validators=[InputRequired('A mass unit is required')])
    planet_radius = DecimalField('planet_radius', default=1.25, validators=[InputRequired('A planet radius is required!'), NumberRange(min=0, message='Planet radius must be positive')])
    planet_radius_unit = SelectField('planet_radius_unit', choices=[('R_jup', 'Jupiter Radius'), ('kilometer', 'kilometer'), ('m', 'meter'), ('R_earth', 'Earth Radius'), ('R_sun', 'Solar Radius')], validators=[InputRequired('A planet radius unit is required')])
    stellar_radius = DecimalField('stellar_radius', default=1.0, validators=[InputRequired('A stellar radius is required!'), NumberRange(min=0, message='Stellar radius must be positive')])
    stellar_radius_unit = SelectField('stellar_radius_unit', choices=[('R_sun', 'Solar Radius'), ('R_jup', 'Jupiter Radius'), ('kilometer', 'kilometer'), ('m', 'meter'), ('R_earth', 'Earth Radius')], validators=[InputRequired('A stellar radius unit is required')])
    chemistry = SelectField('chemistry', choices=[('noTiO', '500'), ('eqchem', '750'), (1000, '1000'), (1250, '1250'), (1500, '1500'), (1750, '1750'), (2000, '2000'), (2250, '2250'), (2500, '2500')], validators=[InputRequired('A chemistry type is required')])
    clouds = SelectField('clouds', choices=[('0', 'Nothing'), ('ray10', 'Weak Rayleigh'), ('ray100', 'Medium Rayleigh'), ('ray1000', 'Strong Rayleigh'), ('flat10', 'Weak Cloud'), ('flat100', 'Medium Cloud'), ('flat1000', 'Strong Cloud')], validators=[InputRequired('A cloud model is required')])

    # Form submits
    calculate_submit = SubmitField('Calculate Forward Model')


class GroupsIntsForm(BaseForm):
    """Form validation for the groups_integrations tool"""
    # Form submits
    calculate_submit = SubmitField('Calculate Groups and Integrations')

    # Stellar Parameters
    kmag = DecimalField('kmag', default=10.5, validators=[InputRequired('A K-band magnitude is required!'), NumberRange(min=5.1, max=11.9, message='K-band mag must be between 5-12, non-inclusive.')])
    obs_duration = DecimalField('obs_duration', default=3, validators=[InputRequired('An observation duration is required!'), NumberRange(min=0, message='Observation duration must be a positive number')])
    time_unit = SelectField('time_unit', default='hour', choices=[('hour', 'hours'), ('day', 'days')])
    models = [('a0i', 'A0I 9750 2.0'), ('aov', 'A0V 9500 2.0'), ('a1v', 'A1V 9250 4.0'), ('a5i', 'A5I 8500 2.0'), ('a3v', 'A3V 8250 4.0'), ('a5v', 'A5V 8250 4.0'), ('f0i', 'F0I 7750 2.0'), ('f0v', 'F0V 7250 1.5'), ('f5i', 'F5I 7000 4.0'), ('f2v', 'F2V 7000 4.0'), ('f5v', 'F5V 6500 4.0'), ('f8v', 'F8V 6250 4.5'), ('g0v', 'G0V 6000 4.5'), ('g0iii', 'G0III 5750 3.0'), ('g2v', 'G2V 5750 4.5'), ('g5v', 'G5V 5750 4.5'), ('g0i', 'G0I 5500 1.5'), ('g8v', 'G8V 5500 4.5'), ('g5iii', 'G5III 5250 2.5'), ('g5i', 'G5I 4740 1.0'), ('k0v', 'K0V 5250 4.5'), ('k0iii', 'K0III 4750 2.0'), ('k2v', 'K2V 4750 4.5'), ('k0i', 'K0I 4500 1.0'), ('k5v', 'K5V 4250 1.5'), ('k5iii', 'K5III 4000 1.5'), ('k7v', 'K7V 4000 4.5'), ('k5i', 'K5I 3750 0.5'), ('m0i', 'M0I 3750 0.0'), ('m0iii', 'M0III 3750 1.5'), ('m0v', 'M0V 3750 4.5'), ('m2i', 'M2I 3500 0.0'), ('m2v', 'M2V 3500 4.5'), ('m5v', 'M5V 3500 5.0')]
    mod = SelectField('mod', choices=models)
    n_group = IntegerField('n_group', default=0)
    ins = SelectField('ins', default='miri', choices=[('niriss', 'NIRISS'), ('nircam', 'NIRCam'), ('nirspec', 'NIRSpec'), ('miri', 'MIRI')])

    # Filter selects
    miri_filt = SelectField('miri_filt', choices=[('lrs', 'LRS')])
    nirspec_filt = SelectField('nirspec_filt', choices=[('f070lp_g140h', 'F070LP/G140H'), ('f100lp_g140h', 'F100LP/G140H'), ('f070lp_g140m', 'F070LP/G140M'), ('f100lp_g140m', 'F100LP/G140M'), ('f170lp_g235h', 'F170LP/G235H'), ('f170lp_g235m', 'F170LP/G235M'), ('f290lp_g395h', 'F290LP/G395H'), ('f290lp_g395m', 'F290LP/G395M')])
    niriss_filt = SelectField('niriss_filt', choices=[('soss', 'SOSS')])
    nircam_filt = SelectField('nircam_filt', choices=[('f322w2', 'F322W2'), ('f444w', 'F444W'), ('f277w', 'F277W')])

    # TA filter selects
    miri_filt_ta = SelectField('miri_filt_ta', choices=[('f560w', 'F560W'), ('f100w', 'F100W'), ('f1500w', 'F1500W')])
    nirspec_filt_ta = SelectField('nirspec_filt_ta', choices=[('f110w', 'F110W'), ('f140x', 'F140X'), ('clear', 'CLEAR')])
    niriss_filt_ta = SelectField('niriss_filt_ta', choices=[('f480m', 'F480M')])
    nircam_filt_ta = SelectField('nircam_filt_ta', choices=[('f335m', 'F335M')])

    # Subarray selects
    miri_subarray = SelectField('miri_subarray', choices=[('slitlessprism', 'SLITLESSPRISM')])
    nirspec_subarray = SelectField('nirspec_subarray', choices=[('sub2048', 'SUB2048'), ('sub1024a', 'SUB1024A'), ('sub1024b', 'SUB1024B'), ('sub512', 'SUB512')])
    niriss_subarray = SelectField('niriss_subarray', choices=[('substrip256', 'SUBSTRIP256'), ('substrip96', 'SUBSTRIP96')])
    nircam_subarray = SelectField('nircam_subarray', choices=[('full', 'FULL FRAME'), ('subgrism256', 'SUBGRISM256'), ('subgrism128', 'SUBGRISM128'), ('subgrism64', 'SUBGRISM64')])

    # TA subarray selects
    miri_subarray_ta = SelectField('miri_subarray_ta', choices=[('slitlessprism', 'SLITLESSPRISM')])
    nirspec_subarray_ta = SelectField('nirspec_subarray_ta', choices=[('full', 'FULL'), ('sub32', 'SUB32'), ('sub2048', 'SUB2048')])
    niriss_subarray_ta = SelectField('niriss_subarray_ta', choices=[('nrm', 'SUBTASOSS -- BRIGHT'), ('im', 'SUBTASOSS -- FAINT')])
    nircam_subarray_ta = SelectField('nircam_subarray_ta', choices=[('sub32tats', 'SUB32TATS')])

    # Saturation
    sat_mode = RadioField('sat_mode', default='well', choices=[('counts', 'Counts'), ('well', 'Full well fraction')])
    sat_max = DecimalField('sat_max', default=0.95, validators=[InputRequired('A saturation level is required!'), NumberRange(min=0.0, message='Saturation level must be positive.')])


class LimbDarkeningForm(BaseForm):
    """Form validation for the limb_darkening tool"""
    # Model grid
    modelgrid_dir = get_env_variables()['modelgrid_dir']
    default_modelgrid = os.path.join(modelgrid_dir, 'ATLAS9/')
    mg = ModelGrid(default_modelgrid, resolution=500)
    teff_rng = mg.Teff_vals.min(), mg.Teff_vals.max()
    logg_rng = mg.logg_vals.min(), mg.logg_vals.max()
    feh_rng = mg.FeH_vals.min(), mg.FeH_vals.max()
    modeldir = RadioField('modeldir', default=default_modelgrid, choices=[(os.path.join(modelgrid_dir, 'ATLAS9/'), 'Kurucz ATLAS9'), (os.path.join(modelgrid_dir, 'ACES/'), 'Phoenix ACES')], validators=[InputRequired('A model grid is required!')])

    # Stellar parameters
    teff = DecimalField('teff', default=3500, validators=[InputRequired('An effective temperature is required!'), NumberRange(min=float(teff_rng[0]), max=float(teff_rng[1]), message='Effective temperature must be between {} and {} for this model grid'.format(*teff_rng))])
    logg = DecimalField('logg', default=4.5, validators=[InputRequired('A surface gravity is required!'), NumberRange(min=float(logg_rng[0]), max=float(logg_rng[1]), message='Surface gravity must be between {} and {} for this model grid'.format(*logg_rng))])
    feh = DecimalField('feh', default=0.0, validators=[InputRequired('A surface gravity is required!'), NumberRange(min=float(feh_rng[0]), max=float(feh_rng[1]), message='Metallicity must be between {} and {} for this model grid'.format(*feh_rng))])
    mu_min = DecimalField('mu_min', default=0.1, validators=[InputRequired('A minimum mu value is required!'), NumberRange(min=0.0, max=1.0, message='Minimum mu must be between 0 and 1')])

<<<<<<< HEAD
=======
    # Planet parameters
    td_rng = [0, 50]
    transit_duration = DecimalField('transit_duration', default='',  validators=[Optional(), NumberRange(min=int(td_rng[0]), max=int(td_rng[1]), message='Transit duration must be between {} and {}'.format(*td_rng))])
    op_rng = [0, 1000]
    orbital_period = DecimalField('orbital_period', default='', validators=[Optional(), NumberRange(min=int(op_rng[0]), max=int(op_rng[1]), message='Orbital period must be between {} and {}'.format(*op_rng))])
    rp_rng = [0, 1]
    rp_rs = DecimalField('rp_rs', default='', validators=[Optional(), NumberRange(min=int(rp_rng[0]), max=int(rp_rng[1]), message='Planet radius must be between {} and {}'.format(*rp_rng))])
    a_rng = [0, 100]
    a_rs = DecimalField('a_rs', default='', validators=[Optional(), NumberRange(min=int(a_rng[0]), max=int(a_rng[1]), message='Semi-major axis must be between {} and {}'.format(*a_rng))])
    inc_rng = [0, 180]
    inclination = DecimalField('inclination', default='', validators=[Optional(), NumberRange(min=int(inc_rng[0]), max=int(inc_rng[1]), message='Inclination must be between {} and {}'.format(*inc_rng))])
    ecc_rng = [0, 1]
    eccentricity = DecimalField('eccentricity', default='', validators=[Optional(), NumberRange(min=int(ecc_rng[0]), max=int(ecc_rng[1]), message='Eccentricity must be between {} and {}'.format(*ecc_rng))])
    w_rng = [0, 360]
    omega = DecimalField('omega', default='', validators=[Optional(), NumberRange(min=int(w_rng[0]), max=int(w_rng[1]), message='Omega must be between {} and {}'.format(*w_rng))])

>>>>>>> 2eabf2a8
    # LD profile
    profiles = MultiCheckboxField('profiles', choices=[(x, x) for x in PROFILES], validators=[InputRequired('At least one profile is required!')])

    # Bandpass
<<<<<<< HEAD
    default_filter = 'Kepler.K'
    defilt = svo.Filter(default_filter)
    bandpass = SelectField('bandpass', default=default_filter, choices=[('tophat', 'Top Hat')] + [(filt, filt) for filt in FILTERS_LIST], validators=[InputRequired('A filter is required!')])
    wave_min = DecimalField('wave_min', default=defilt.wave_min.value, validators=[NumberRange(min=0, max=30, message='Minimum wavelength must be between 0 and 30 microns!')])
    wave_max = DecimalField('wave_max', default=defilt.wave_max.value, validators=[NumberRange(min=0, max=30, message='Maximum wavelength must be between 0 and 30 microns!')])
    n_bins = IntegerField('n_bins', default=1)
=======
    default_filter = 'NIRSpec.CLEAR.PRISM.S200A1'
    defilt = Throughput(default_filter)
    bandpass = SelectField('bandpass', default=default_filter, choices=[('tophat', 'Top Hat')] + [(filt, filt) for filt in FILTERS_LIST], validators=[InputRequired('A filter is required!')])
    wave_min = DecimalField('wave_min', default=defilt.wave_min.value, validators=[NumberRange(min=0, max=30, message='Minimum wavelength must be between 0 and 30 microns!')])
    wave_max = DecimalField('wave_max', default=defilt.wave_max.value, validators=[NumberRange(min=0, max=30, message='Maximum wavelength must be between 0 and 30 microns!')])
    n_bins = IntegerField('n_bins', default=30)
>>>>>>> 2eabf2a8

    # Form submits
    calculate_submit = SubmitField('Calculate Coefficients')
    filter_submit = SubmitField('Filter Selected')
    modelgrid_submit = SubmitField('Model Grid Selected')


class PhaseConstraint(BaseForm):
    """Form validation for the phase-constraint tool"""

    calculate_submit = SubmitField('Calculate Phase Constraint')

    orbital_period = FloatField('orbital_period', validators=[InputRequired('Orbital period is a required field')])
    eccentricity = FloatField('eccentricity', default=np.nan)
    transit_type = SelectField('transit_type', choices=[('primary', 'primary'), ('secondary', 'secondary')])
    omega = FloatField('omega', default=np.nan)
    inclination = FloatField('inclination', default=np.nan)
    transit_time = FloatField('transit_time', default=np.nan)
    window_size = FloatField('window_size', default=1.0)
    observation_duration = FloatField('observation_duration', default=2.0, validators=[InputRequired('Observation duration is a required field.')])
    minimum_phase = DecimalField('minimum_phase', default=0.0)
    maximum_phase = DecimalField('maximum_phase', default=0.0)
    minimum_phase_sec = DecimalField('minimum_phase_sec', default=0.0)
    maximum_phase_sec = DecimalField('maximum_phase_sec', default=0.0)<|MERGE_RESOLUTION|>--- conflicted
+++ resolved
@@ -4,19 +4,12 @@
 import numpy as np
 from svo_filters import svo
 from wtforms import StringField, SubmitField, DecimalField, RadioField, SelectField, SelectMultipleField, IntegerField, FloatField
-<<<<<<< HEAD
-from wtforms.validators import InputRequired, NumberRange
-=======
 from wtforms.validators import InputRequired, NumberRange, Optional
->>>>>>> 2eabf2a8
 from wtforms.widgets import ListWidget, CheckboxInput
 
 from exoctk.modelgrid import ModelGrid
 from exoctk.utils import get_env_variables, FILTERS_LIST, PROFILES
-<<<<<<< HEAD
-=======
 from exoctk.throughputs import Throughput
->>>>>>> 2eabf2a8
 
 
 class BaseForm(FlaskForm):
@@ -128,8 +121,6 @@
     feh = DecimalField('feh', default=0.0, validators=[InputRequired('A surface gravity is required!'), NumberRange(min=float(feh_rng[0]), max=float(feh_rng[1]), message='Metallicity must be between {} and {} for this model grid'.format(*feh_rng))])
     mu_min = DecimalField('mu_min', default=0.1, validators=[InputRequired('A minimum mu value is required!'), NumberRange(min=0.0, max=1.0, message='Minimum mu must be between 0 and 1')])
 
-<<<<<<< HEAD
-=======
     # Planet parameters
     td_rng = [0, 50]
     transit_duration = DecimalField('transit_duration', default='',  validators=[Optional(), NumberRange(min=int(td_rng[0]), max=int(td_rng[1]), message='Transit duration must be between {} and {}'.format(*td_rng))])
@@ -146,26 +137,16 @@
     w_rng = [0, 360]
     omega = DecimalField('omega', default='', validators=[Optional(), NumberRange(min=int(w_rng[0]), max=int(w_rng[1]), message='Omega must be between {} and {}'.format(*w_rng))])
 
->>>>>>> 2eabf2a8
     # LD profile
     profiles = MultiCheckboxField('profiles', choices=[(x, x) for x in PROFILES], validators=[InputRequired('At least one profile is required!')])
 
     # Bandpass
-<<<<<<< HEAD
-    default_filter = 'Kepler.K'
-    defilt = svo.Filter(default_filter)
-    bandpass = SelectField('bandpass', default=default_filter, choices=[('tophat', 'Top Hat')] + [(filt, filt) for filt in FILTERS_LIST], validators=[InputRequired('A filter is required!')])
-    wave_min = DecimalField('wave_min', default=defilt.wave_min.value, validators=[NumberRange(min=0, max=30, message='Minimum wavelength must be between 0 and 30 microns!')])
-    wave_max = DecimalField('wave_max', default=defilt.wave_max.value, validators=[NumberRange(min=0, max=30, message='Maximum wavelength must be between 0 and 30 microns!')])
-    n_bins = IntegerField('n_bins', default=1)
-=======
     default_filter = 'NIRSpec.CLEAR.PRISM.S200A1'
     defilt = Throughput(default_filter)
     bandpass = SelectField('bandpass', default=default_filter, choices=[('tophat', 'Top Hat')] + [(filt, filt) for filt in FILTERS_LIST], validators=[InputRequired('A filter is required!')])
     wave_min = DecimalField('wave_min', default=defilt.wave_min.value, validators=[NumberRange(min=0, max=30, message='Minimum wavelength must be between 0 and 30 microns!')])
     wave_max = DecimalField('wave_max', default=defilt.wave_max.value, validators=[NumberRange(min=0, max=30, message='Maximum wavelength must be between 0 and 30 microns!')])
     n_bins = IntegerField('n_bins', default=30)
->>>>>>> 2eabf2a8
 
     # Form submits
     calculate_submit = SubmitField('Calculate Coefficients')
