import os
import pkg_resources
import sys

from astropy.io import fits
from bokeh.layouts import gridplot
from bokeh.plotting import figure
from bokeh.models import Range1d, LinearColorMapper, Label
from bokeh.models.widgets import Panel, Tabs
from bokeh.palettes import inferno
import numpy as np

from . import visibilityPA as vpa

TRACES_PATH = os.path.join(os.environ.get('EXOCTK_DATA'),  'exoctk_contam', 'traces')

def _contam_test(cube, targetName='noName', paRange=[0, 360], badPA=[],
                 tmpDir="", fig='', to_html=True):
    """ Generate the contamination plot.

    Parameters
    ----------
    cube: array-like, str
        The data cube or FITS filename containing the data.
    targetName: str
        The name of the target.
    paRange: sequence
        The position angle range to consider.
    badPA: sequence
        Position angles to exclude.
    tmpDir: str
        A directory to write the files to.
    fig: matplotlib.figure, bokeh.figure
        A figure to add the plots to.
    to_html: bool
        Return the image as bytes for HTML.

    Returns
    -------
    fig : matplotlib.pyplot or bokeh object
        The populated matplotlib or bokeh plot.
    """
    # Get data from FITS file
    if isinstance(cube, str):
        hdu = fits.open(cubeName)
        cube = hdu[0].data
        hdu.close()

    trace1 = cube[0, :, :] # target star order 1 trace
    trace2 = cube[1, :, :] # target star order 2 trace
    cube = cube[2:, :, :]  # neighbor star order 1 and 2 traces in all the angles

    plotPAmin, plotPAmax = paRange

    # start calculations
    loc = 'data/contam_visibility/lambda_order1-2.txt'
    lam_file = pkg_resources.resource_filename('exoctk', loc)
    ypix, lamO1, lamO2 = np.loadtxt(lam_file, unpack=True)

    nPA = cube.shape[0]
    rows = cube.shape[1]
    dPA = 360//nPA
    PA = np.arange(nPA)*dPA

    contamO1 = np.zeros([rows, nPA])
    contamO2 = np.zeros([rows, nPA])

# JENNY: try to understand what's going on in this forloop.
# i think this is what's making the contam plot look weird
    for row in np.arange(rows):
        i = np.argmax(trace1[row, :])
        #tr = trace1[row, i-20:i+41]
        tr = trace1[row, i-60:i+1]
        w = tr/np.sum(tr**2)
        ww = np.tile(w, nPA).reshape([nPA, tr.size])
        contamO1[row, :] = np.sum(cube[:, row, i-20:i+41]*ww, axis=1)
        #contamO1[row, :] = np.sum(cube[:, row, i-60:i+1]*ww, axis=1)

        #if lamO2[row] < 0.6:
        #    continue
        i = np.argmax(trace2[row, :])
        tr = trace2[row, i-20:i+41]
        w = tr/np.sum(tr**2)
        ww = np.tile(w, nPA).reshape([nPA, tr.size])
        contamO2[row, :] = np.sum(cube[:, row, i-20:i+41]*ww, axis=1)

    TOOLS = 'pan, box_zoom, crosshair, reset, hover, save'

    y = np.array([0., 0.])
    y1 = 0.07
    y2 = 0.12
    y3 = 0.17
    y4 = 0.23
    bad_PA_color = '#dddddd'
    bad_PA_alpha = 0.7

    # Order 1~~~~~~~~~~~~~~~~~~~~~~~~~~~~~~~~~~~~

    # Contam plot
    xlim0 = lamO1.min()
    xlim1 = lamO1.max()
    ylim0 = PA.min()-0.5*dPA
    ylim1 = PA.max()+0.5*dPA
    color_mapper = LinearColorMapper(palette=inferno(8)[::-1],
                                     low=-4, high=1)
    color_mapper.low_color = 'white'
    color_mapper.high_color = 'black'
    s2 = figure(tools=TOOLS, width=500, height=500, title=None,
                x_range=Range1d(xlim0, xlim1),
                y_range=Range1d(ylim0, ylim1))
    fig_data = np.log10(np.clip(contamO1.T, 1.e-10, 1.))
    s2.image([fig_data], x=xlim0, y=ylim0, dw=xlim1-xlim0, dh=ylim1-ylim0,
             color_mapper=color_mapper)
    s2.xaxis.axis_label = 'Wavelength (um)'
    s2.yaxis.axis_label = 'Position Angle (degrees)'

    # Line plot
    s3 = figure(tools=TOOLS, width=150, height=500,
                x_range=Range1d(0, 100), y_range=s2.y_range, title=None)
    s3.line(100*np.sum(contamO1 >= 0.001, axis=0)/rows, PA-dPA/2,
            line_color='blue', legend='> 0.001')
    s3.line(100*np.sum(contamO1 >= 0.01, axis=0)/rows, PA-dPA/2,
            line_color='green', legend='> 0.01')
    s3.xaxis.axis_label = '% channels contam.'
    s3.yaxis.major_label_text_font_size = '0pt'

    # Order 2~~~~~~~~~~~~~~~~~~~~~~~~~~~~~~~~~~~~

    # Contam plot
    xlim0 = lamO2.min()
    xlim1 = lamO2.max()
    ylim0 = PA.min()-0.5*dPA
    ylim1 = PA.max()+0.5*dPA
    xlim0 = 0.614
    s5 = figure(tools=TOOLS, width=500, height=500, title=None,
                x_range=Range1d(xlim0, xlim1), y_range=s2.y_range)
    fig_data = np.log10(np.clip(contamO2.T, 1.e-10, 1.))[:, 300:]
    s5.image([fig_data], x=xlim0, y=ylim0, dw=xlim1-xlim0, dh=ylim1-ylim0,
             color_mapper=color_mapper)
    s5.yaxis.major_label_text_font_size = '0pt'
    s5.xaxis.axis_label = 'Wavelength (um)'

    # Line plot
    s6 = figure(tools=TOOLS, width=150, height=500, y_range=s2.y_range,
                x_range=Range1d(0,100), title=None)
    s6.line(100*np.sum(contamO2 >= 0.001, axis=0)/rows, PA-dPA/2,
            line_color='blue', legend='> 0.001')
    s6.line(100*np.sum(contamO2 >= 0.01, axis=0)/rows, PA-dPA/2,
            line_color='green', legend='> 0.01')
    s6.xaxis.axis_label = '% channels contam.'
    s6.yaxis.major_label_text_font_size = '0pt'

    #~~~~~~~~~~~~~~~~~~~~~~~~~~~~~~~~~~~~
    #~~~~~~~~~~~~~~~~~~~~~~~~~~~~~~~~~~~~
    fig1 = gridplot(children=[[s2, s3]])
    fig2 = gridplot(children=[[s5, s6]])

    tab1 = Panel(child=fig1, title='Order 1')
    tab2 = Panel(child=fig2, title='Order 2')

    fig_with_tabs = Tabs(tabs=[tab1, tab2])

    return fig_with_tabs

def contam(cube, targetName='noName', paRange=[0, 360], badPA=[], tmpDir="",
           fig='', to_html=True):
    # Get data from FITS file
    if isinstance(cube, str):
        hdu = fits.open(cubeName)
        cube = hdu[0].data
        hdu.close()

    trace1 = cube[0, :, :] # target star order 1 trace
    cube = cube[2:, :, :]  # neighbor star order 1 and 2 traces in all the angles

    plotPAmin, plotPAmax = paRange

    # start calculations
    loc = 'data/contam_visibility/lambda_order1-2.txt'
    lam_file = pkg_resources.resource_filename('exoctk', loc)
    ypix, lamO1, lamO2 = np.loadtxt(lam_file, unpack=True)

    nPA = cube.shape[0]
    rows = cube.shape[1]
    cols = cube.shape[2]
    print('cols ', cols)
    dPA = 360//nPA
    PA = np.arange(nPA)*dPA

    contamO1 = np.zeros([rows, nPA])

# JENNY: try to understand what's going on in this forloop.
# i think this is what's making the contam plot look weird
    for row in np.arange(rows):
        i = np.argmax(trace1[row, :])
        #tr = trace1[row, i-20:i+41]
        tr = trace1[row, i-60:i+1]
        w = tr/np.sum(tr**2)
        ww = np.tile(w, nPA).reshape([nPA, tr.size])

        contamO1[row, :] = np.sum(cube[:, row, i-60:i+1]*ww, axis=1)

    TOOLS = 'pan, box_zoom, crosshair, reset, hover, save'

    y = np.array([0., 0.])
    y1 = 0.07
    y2 = 0.12
    y3 = 0.17
    y4 = 0.23
    bad_PA_color = '#dddddd'
    bad_PA_alpha = 0.7

    # Order 1~~~~~~~~~~~~~~~~~~~~~~~~~~~~~~~~~~~~

    # Contam plot
    xlim0 = lamO1.min()
    xlim1 = lamO1.max()
    ylim0 = PA.min()-0.5*dPA
    ylim1 = PA.max()+0.5*dPA
    color_mapper = LinearColorMapper(palette=inferno(8)[::-1],
                                     low=-4, high=1)
    color_mapper.low_color = 'white'
    color_mapper.high_color = 'black'
    s2 = figure(tools=TOOLS, width=500, height=500, title=None,
                x_range=Range1d(xlim0, xlim1),
                y_range=Range1d(ylim0, ylim1))
    fig_data = np.log10(np.clip(contamO1.T, 1.e-10, 1.))
    s2.image([fig_data], x=xlim0, y=ylim0, dw=xlim1-xlim0, dh=ylim1-ylim0,
             color_mapper=color_mapper)
    s2.xaxis.axis_label = 'Wavelength (um)'
    s2.yaxis.axis_label = 'Position Angle (degrees)'

    # Line plot
    s3 = figure(tools=TOOLS, width=150, height=500,
                x_range=Range1d(0, 100), y_range=s2.y_range, title=None)
    s3.line(100*np.sum(contamO1 >= 0.001, axis=0)/rows, PA-dPA/2,
            line_color='blue', legend='> 0.001')
    s3.line(100*np.sum(contamO1 >= 0.01, axis=0)/rows, PA-dPA/2,
            line_color='green', legend='> 0.01')
    s3.xaxis.axis_label = '% channels contam.'
    s3.yaxis.major_label_text_font_size = '0pt'


    fig = gridplot(children=[[s2, s3]])



    return fig

def _originalContam(cube, targetName='noName', paRange=[0, 360], badPA=[],
                    tmpDir="", fig='', to_html=True):
    """
    Generate the contamination plot.

    Parameters
    ----------
    cube: array-like, str
        The data cube or FITS filename containing the data.
    targetName: str
        The name of the target.
    paRange: sequence
        The position angle range to consider.
    badPA: sequence
        Position angles to exclude.
    tmpDir: str
        A directory to write the files to.
    fig: matplotlib.figure, bokeh.figure
        A figure to add the plots to.
    to_html: bool
        Return the image as bytes for HTML.

    Returns
    -------
    fig : matplotlib.pyplot or bokeh object
        The populated matplotlib or bokeh plot.
    """
    # Get data from FITS file
    if isinstance(cube, str):
        # hdu = fits.open('cube_'+target+'.fits')
        hdu = fits.open(cubeName)
        cube = hdu[0].data
        hdu.close()

    trace2dO1 = cube[0, :, :]  # order 1
    trace2dO2 = cube[1, :, :]  # order 2
    cube = cube[2:, :, :]  # all the angles

    plotPAmin, plotPAmax = paRange

    # start calculations

    #lam_file = pkg_resources.resource_filename('exoctk', loc)
    lam_file = os.path.join(TRACES_PATH, 'NIRISS', 'lambda_order1-2.txt')
    ypix, lamO1, lamO2 = np.loadtxt(lam_file, unpack=True)
    print('LAMMMMM')
    print(lamO2, lamO2.shape)


    ny = trace2dO1.shape[0]
    nPA = cube.shape[0]
    dPA = 360//nPA
    PA = np.arange(nPA)*dPA

    print(np.arange(ny), np.arange(ny).shape)
    contamO1 = np.zeros([ny, nPA])
    contamO2 = np.zeros([ny, nPA])
    for y in np.arange(ny):
        i = np.argmax(trace2dO1[y, :]) # where is the highest pixel value in the row?
        tr = trace2dO1[y, i-20:i+41] # pulling out the trace itself from the array
        w = tr/np.sum(tr**2)
        ww = np.tile(w, nPA).reshape([nPA, tr.size])
        contamO1[y, :] = np.sum(cube[:, y, i-20:i+41]*ww, axis=1)

        if lamO2[y] < 0.6:
            continue
        i = np.argmax(trace2dO2[y, :])
        tr = trace2dO2[y, i-20:i+41]
        w = tr/np.sum(tr**2)
        ww = np.tile(w, nPA).reshape([nPA, tr.size])
        contamO2[y, :] = np.sum(cube[:, y, i-20:i+41]*ww, axis=1)

    # Otherwise, it's a Bokeh plot
<<<<<<< HEAD


    TOOLS = 'pan, box_zoom, crosshair, reset, hover, save'

    y = np.array([0., 0.])
    y1 = 0.07
    y2 = 0.12
    y3 = 0.17
    y4 = 0.23
    bad_PA_color = '#dddddd'
    bad_PA_alpha = 0.7

    # Order 1

    # Contam plot
    xlim0 = lamO1.min()
    xlim1 = lamO1.max()
    ylim0 = PA.min()-0.5*dPA
    ylim1 = PA.max()+0.5*dPA
    color_mapper = LinearColorMapper(palette=inferno(8)[::-1],
                                     low=-4, high=1)
    color_mapper.low_color = 'white'
    color_mapper.high_color = 'black'
    s2 = figure(tools=TOOLS, width=500, height=500, title=None,
                x_range=Range1d(xlim0, xlim1),
                y_range=Range1d(ylim0, ylim1))
    fig_data = np.log10(np.clip(contamO1.T, 1.e-10, 1.))
    s2.image([fig_data], x=xlim0, y=ylim0, dw=xlim1-xlim0, dh=ylim1-ylim0,
             color_mapper=color_mapper)
    s2.xaxis.axis_label = 'Wavelength (um)'
    s2.yaxis.axis_label = 'Position Angle (degrees)'
    """
    # Line plot
    s3 = figure(tools=TOOLS, width=150, height=500,
                x_range=Range1d(0, 100), y_range=s2.y_range, title=None)
    s3.line(100*np.sum(contamO1 >= 0.001, axis=0)/ny, PA-dPA/2,
            line_color='blue', legend='> 0.001')
    s3.line(100*np.sum(contamO1 >= 0.01, axis=0)/ny, PA-dPA/2,
            line_color='green', legend='> 0.01')
    s3.xaxis.axis_label = '% channels contam.'
    s3.yaxis.major_label_text_font_size = '0pt'

    # Add bad PAs
    for ybad0, ybad1 in badPA:
        s2.patch([xlim0, xlim1, xlim1, xlim0],
                 [ybad1, ybad1, ybad0, ybad0],
                 color=bad_PA_color, alpha=bad_PA_alpha)
        s3.patch([0, 100, 100, 0], [ybad1, ybad1, ybad0, ybad0],
                 color=bad_PA_color, alpha=bad_PA_alpha, legend='Bad PA')

    # Line list
    s1 = figure(tools=TOOLS, width=500, plot_height=100,
                x_range=s2.x_range, title=None)

    l = np.array([0.89, 0.99])
    s1.line(l, y+y1, line_color='black', line_width=1.5)
    s1.add_layout(Label(x=l.mean(), y=y1, x_units='data', y_units='data',
                  text='H2O', render_mode='css', text_font_size='8pt'))

    l = np.array([1.09, 1.2])
    s1.line(l, y+y1, line_color='black', line_width=1.5)
    s1.add_layout(Label(x=l.mean(), y=y1, x_units='data', y_units='data',
                  text='H2O', render_mode='css', text_font_size='8pt'))

    l = np.array([1.1, 1.24])
    s1.line(l, y+y2, line_color='black', line_width=1.5)
    s1.add_layout(Label(x=l.mean(), y=y2, x_units='data', y_units='data',
                  text='CH4', render_mode='css', text_font_size='8pt'))

    l = np.array([1.3, 1.51])
    s1.line(l, y+y1, line_color='black', line_width=1.5)
    s1.add_layout(Label(x=l.mean(), y=y1, x_units='data', y_units='data',
                  text='H2O', render_mode='css', text_font_size='8pt'))

    l = np.array([1.6, 1.8])
    s1.line(l, y+y2, line_color='black', line_width=1.5)
    s1.add_layout(Label(x=l.mean(), y=y2, x_units='data', y_units='data',
                  text='CH4', render_mode='css', text_font_size='8pt'))

    l = np.array([1.75, 2.05])
    s1.line(l, y+y1, line_color='black', line_width=1.5)
    s1.add_layout(Label(x=l.mean(), y=y1, x_units='data', y_units='data',
                  text='H2O', render_mode='css', text_font_size='8pt'))

    l = np.array([2.3, lamO1.max()])
    s1.line(l, y+y1, line_color='black', line_width=1.5)
    s1.add_layout(Label(x=l.mean(), y=y1, x_units='data', y_units='data',
                  text='H2O', render_mode='css', text_font_size='8pt'))

    l = np.array([2.15, 2.5])
    s1.line(l, y+y2, line_color='black', line_width=1.5)
    s1.add_layout(Label(x=l.mean(), y=y2, x_units='data', y_units='data',
                  text='CH4', render_mode='css', text_font_size='8pt'))

    l = np.array([1.1692, 1.1778])
    s1.line(l[0], [y3, y3+0.02], line_color='black')
    s1.line(l[1], [y3, y3+0.02], line_color='black')
    s1.add_layout(Label(x=l.mean(), y=y3+0.02, x_units='data',
                  y_units='data', text='K', render_mode='css',
                  text_font_size='8pt'))

    l = np.array([1.2437, 1.2529])
    s1.line(l[0], [y3, y3+0.02], line_color='black')
    s1.line(l[1], [y3, y3+0.02], line_color='black')
    s1.add_layout(Label(x=l.mean(), y=y3+0.02, x_units='data',
                  y_units='data', text='K', render_mode='css',
                  text_font_size='8pt'))

    l = np.array([1.5168])
    s1.line(l[0], [y3, y3+0.02], line_color='black')
    s1.add_layout(Label(x=l.mean(), y=y3+0.02, x_units='data',
                  y_units='data', text='K', render_mode='css',
                  text_font_size='8pt'))

    l = np.array([1.1384, 1.1409])
    s1.line(l[0], [y4, y4+0.02], line_color='black')
    s1.line(l[1], [y4, y4+0.02], line_color='black')
    s1.add_layout(Label(x=l.mean(), y=y4+0.02, x_units='data',
                  y_units='data', text='Na', render_mode='css',
                  text_font_size='8pt'))

    l = np.array([1.2682])
    s1.line(l[0], [y4, y4+0.02], line_color='black')
    s1.add_layout(Label(x=l.mean(), y=y4+0.02, x_units='data',
                  y_units='data', text='Na', render_mode='css',
                  text_font_size='8pt'))

    l = np.array([2.2063, 2.2090])
    s1.line(l[0], [y4, y4+0.02], line_color='black')
    s1.line(l[1], [y4, y4+0.02], line_color='black')
    s1.add_layout(Label(x=l.mean(), y=y4+0.02, x_units='data',
                  y_units='data', text='Na', render_mode='css',
                  text_font_size='8pt'))

    l = np.array([2.2935, 2.3227, 2.3525, 2.3830, 2.4141])
    s1.line(l[0], [y3, y3+0.02], line_color='black')
    s1.line(l[1], [y3, y3+0.02], line_color='black')
    s1.line(l[2], [y3, y3+0.02], line_color='black')
    s1.line(l[3], [y3, y3+0.02], line_color='black')
    s1.line(l[4], [y3, y3+0.02], line_color='black')
    s1.line(l[[0, -1]], y+y3+0.02, line_color='black', line_width=1)
    s1.add_layout(Label(x=l[[0, -1]].mean(), y=y3+0.02, x_units='data',
                  y_units='data', text='CO', render_mode='css',
                  text_font_size='8pt'))

    s1.xaxis.major_label_text_font_size = '0pt'
    s1.yaxis.major_label_text_font_size = '0pt'
    """
    # Order 2

    # Contam plot
    xlim0 = lamO2.min()
    xlim1 = lamO2.max()
    ylim0 = PA.min()-0.5*dPA
    ylim1 = PA.max()+0.5*dPA
    xlim0 = 0.614
    s5 = figure(tools=TOOLS, width=250, height=500, title=None,
                x_range=Range1d(xlim0, xlim1), y_range=s2.y_range)
    fig_data = np.log10(np.clip(contamO2.T, 1.e-10, 1.))[:, 300:]
    s5.image([fig_data], x=xlim0, y=ylim0, dw=xlim1-xlim0, dh=ylim1-ylim0,
             color_mapper=color_mapper)
    s5.yaxis.major_label_text_font_size = '0pt'
    s5.xaxis.axis_label = 'Wavelength (um)'
    """
    # Line plot
    s6 = figure(tools=TOOLS, width=150, height=500, y_range=s2.y_range,
                x_range=Range1d(100, 0), title=None)
    s6.line(100*np.sum(contamO2 >= 0.001, axis=0)/ny, PA-dPA/2,
            line_color='blue', legend='> 0.001')
    s6.line(100*np.sum(contamO2 >= 0.01, axis=0)/ny, PA-dPA/2,
            line_color='green', legend='> 0.01')
    s6.xaxis.axis_label = '% channels contam.'
    s6.yaxis.major_label_text_font_size = '0pt'

    # Dummy plots for nice spacing
    s0 = figure(tools=TOOLS, width=150, plot_height=100, title=None)
    s0.outline_line_color = "white"
    s7 = figure(tools=TOOLS, width=150, plot_height=100, title=targetName)
    s7.outline_line_color = "white"

    # Add bad PAs
    for ybad0, ybad1 in badPA:
        s5.patch([xlim0, xlim1, xlim1, xlim0],
                 [ybad1, ybad1, ybad0, ybad0],
                 color=bad_PA_color, alpha=bad_PA_alpha)
        s6.patch([0, 100, 100, 0], [ybad1, ybad1, ybad0, ybad0],
                 color=bad_PA_color, alpha=bad_PA_alpha, legend='Bad PA')

    # Line list
    s4 = figure(tools=TOOLS, width=250, plot_height=100,
                x_range=s5.x_range, title=None)
    l = np.array([0.89, 0.99])
    s4.line(l, y+y1, line_color='black', line_width=1.5)
    s4.add_layout(Label(x=l.mean(), y=y1, x_units='data', y_units='data',
                  text='H2O', render_mode='css', text_font_size='8pt'))

    l = np.array([1.09, 1.2])
    s4.line(l, y+y1, line_color='black', line_width=1.5)
    s4.add_layout(Label(x=l.mean(), y=y1, x_units='data', y_units='data',
                  text='H2O', render_mode='css', text_font_size='8pt'))

    l = np.array([1.1, 1.24])
    s4.line(l, y+y2, line_color='black', line_width=1.5)
    s4.add_layout(Label(x=l.mean(), y=y2, x_units='data', y_units='data',
                  text='CH4', render_mode='css', text_font_size='8pt'))

    l = np.array([1.3, lamO2.max()])
    s4.line(l, y+y1, line_color='black', line_width=1.5)
    s4.add_layout(Label(x=l.mean(), y=y1, x_units='data', y_units='data',
                  text='H2O', render_mode='css', text_font_size='8pt'))

    l = np.array([0.7665, 0.7699])
    s4.line(l[0], [y3, y3+0.02], line_color='black')
    s4.line(l[1], [y3, y3+0.02], line_color='black')
    s4.add_layout(Label(x=l.mean(), y=y3+0.02, x_units='data',
                  y_units='data', text='K', render_mode='css',
                  text_font_size='8pt'))

    l = np.array([1.1692, 1.1778])
    s4.line(l[0], [y3, y3+0.02], line_color='black')
    s4.line(l[1], [y3, y3+0.02], line_color='black')
    s4.add_layout(Label(x=l.mean(), y=y3+0.02, x_units='data',
                  y_units='data', text='K', render_mode='css',
                  text_font_size='8pt'))

    l = np.array([1.2437, 1.2529])
    s4.line(l[0], [y3, y3+0.02], line_color='black')
    s4.line(l[1], [y3, y3+0.02], line_color='black')
    s4.add_layout(Label(x=l.mean(), y=y3+0.02, x_units='data',
                  y_units='data', text='K', render_mode='css',
                  text_font_size='8pt'))

    l = np.array([1.1384, 1.1409])
    s4.line(l[0], [y4, y4+0.02], line_color='black')
    s4.line(l[1], [y4, y4+0.02], line_color='black')
    s4.add_layout(Label(x=l.mean(), y=y4+0.02, x_units='data',
                  y_units='data', text='Na', render_mode='css',
                  text_font_size='8pt'))

    l = np.array([1.2682])
    s4.line(l[0], [y4, y4+0.02], line_color='black')
    s4.add_layout(Label(x=l.mean(), y=y4+0.02, x_units='data',
                  y_units='data', text='Na', render_mode='css',
                  text_font_size='8pt'))

    s4.xaxis.major_label_text_font_size = '0pt'
    s4.yaxis.major_label_text_font_size = '0pt'
    """
    # put all the plots in a grid layout
    #fig = gridplot(children=[[s7, s4, s1, s0], [s6, s5, s2, s3]])
    fig = gridplot(children=[[s5, s2]])
=======
    if fig:

        TOOLS = 'pan, wheel_zoom, box_zoom, crosshair, reset, hover'

        y = np.array([0., 0.])
        y1 = 0.07
        y2 = 0.12
        y3 = 0.17
        y4 = 0.23
        bad_PA_color = '#dddddd'
        bad_PA_alpha = 0.7

        # Order 1

        # Contam plot
        xlim0 = lamO1.min()
        xlim1 = lamO1.max()
        ylim0 = PA.min()-0.5*dPA
        ylim1 = PA.max()+0.5*dPA
        color_mapper = LinearColorMapper(palette=inferno(8)[::-1],
                                         low=-4, high=1)
        color_mapper.low_color = 'white'
        color_mapper.high_color = 'black'
        s2 = figure(tools=TOOLS, width=500, height=500, title=None,
                    x_range=Range1d(xlim0, xlim1),
                    y_range=Range1d(ylim0, ylim1))
        fig_data = np.log10(np.clip(contamO1.T, 1.e-10, 1.))
        s2.image([fig_data], x=xlim0, y=ylim0, dw=xlim1-xlim0, dh=ylim1-ylim0,
                 color_mapper=color_mapper)
        s2.xaxis.axis_label = 'Wavelength (um)'
        s2.yaxis.axis_label = 'Position Angle (degrees)'

        # Line plot
        s3 = figure(tools=TOOLS, width=150, height=500,
                    x_range=Range1d(0, 100), y_range=s2.y_range, title=None)
        s3.line(100*np.sum(contamO1 >= 0.001, axis=0)/ny, PA-dPA/2,
                line_color='blue', legend='> 0.001')
        s3.line(100*np.sum(contamO1 >= 0.01, axis=0)/ny, PA-dPA/2,
                line_color='green', legend='> 0.01')
        s3.xaxis.axis_label = '% channels contam.'
        s3.yaxis.major_label_text_font_size = '0pt'

        # Add bad PAs
        for ybad0, ybad1 in badPA:
            s2.patch([xlim0, xlim1, xlim1, xlim0],
                     [ybad1, ybad1, ybad0, ybad0],
                     color=bad_PA_color, alpha=bad_PA_alpha)
            s3.patch([0, 100, 100, 0], [ybad1, ybad1, ybad0, ybad0],
                     color=bad_PA_color, alpha=bad_PA_alpha, legend='Bad PA')

        # Line list
        s1 = figure(tools=TOOLS, width=500, plot_height=100,
                    x_range=s2.x_range, title=None)

        l = np.array([0.89, 0.99])
        s1.line(l, y+y1, line_color='black', line_width=1.5)
        s1.add_layout(Label(x=l.mean(), y=y1, x_units='data', y_units='data',
                      text='H2O', render_mode='css', text_font_size='8pt'))

        l = np.array([1.09, 1.2])
        s1.line(l, y+y1, line_color='black', line_width=1.5)
        s1.add_layout(Label(x=l.mean(), y=y1, x_units='data', y_units='data',
                      text='H2O', render_mode='css', text_font_size='8pt'))

        l = np.array([1.1, 1.24])
        s1.line(l, y+y2, line_color='black', line_width=1.5)
        s1.add_layout(Label(x=l.mean(), y=y2, x_units='data', y_units='data',
                      text='CH4', render_mode='css', text_font_size='8pt'))

        l = np.array([1.3, 1.51])
        s1.line(l, y+y1, line_color='black', line_width=1.5)
        s1.add_layout(Label(x=l.mean(), y=y1, x_units='data', y_units='data',
                      text='H2O', render_mode='css', text_font_size='8pt'))

        l = np.array([1.6, 1.8])
        s1.line(l, y+y2, line_color='black', line_width=1.5)
        s1.add_layout(Label(x=l.mean(), y=y2, x_units='data', y_units='data',
                      text='CH4', render_mode='css', text_font_size='8pt'))

        l = np.array([1.75, 2.05])
        s1.line(l, y+y1, line_color='black', line_width=1.5)
        s1.add_layout(Label(x=l.mean(), y=y1, x_units='data', y_units='data',
                      text='H2O', render_mode='css', text_font_size='8pt'))

        l = np.array([2.3, lamO1.max()])
        s1.line(l, y+y1, line_color='black', line_width=1.5)
        s1.add_layout(Label(x=l.mean(), y=y1, x_units='data', y_units='data',
                      text='H2O', render_mode='css', text_font_size='8pt'))

        l = np.array([2.15, 2.5])
        s1.line(l, y+y2, line_color='black', line_width=1.5)
        s1.add_layout(Label(x=l.mean(), y=y2, x_units='data', y_units='data',
                      text='CH4', render_mode='css', text_font_size='8pt'))

        l = np.array([1.1692, 1.1778])
        s1.line(l[0], [y3, y3+0.02], line_color='black')
        s1.line(l[1], [y3, y3+0.02], line_color='black')
        s1.add_layout(Label(x=l.mean(), y=y3+0.02, x_units='data',
                      y_units='data', text='K', render_mode='css',
                      text_font_size='8pt'))

        l = np.array([1.2437, 1.2529])
        s1.line(l[0], [y3, y3+0.02], line_color='black')
        s1.line(l[1], [y3, y3+0.02], line_color='black')
        s1.add_layout(Label(x=l.mean(), y=y3+0.02, x_units='data',
                      y_units='data', text='K', render_mode='css',
                      text_font_size='8pt'))

        l = np.array([1.5168])
        s1.line(l[0], [y3, y3+0.02], line_color='black')
        s1.add_layout(Label(x=l.mean(), y=y3+0.02, x_units='data',
                      y_units='data', text='K', render_mode='css',
                      text_font_size='8pt'))

        l = np.array([1.1384, 1.1409])
        s1.line(l[0], [y4, y4+0.02], line_color='black')
        s1.line(l[1], [y4, y4+0.02], line_color='black')
        s1.add_layout(Label(x=l.mean(), y=y4+0.02, x_units='data',
                      y_units='data', text='Na', render_mode='css',
                      text_font_size='8pt'))

        l = np.array([1.2682])
        s1.line(l[0], [y4, y4+0.02], line_color='black')
        s1.add_layout(Label(x=l.mean(), y=y4+0.02, x_units='data',
                      y_units='data', text='Na', render_mode='css',
                      text_font_size='8pt'))

        l = np.array([2.2063, 2.2090])
        s1.line(l[0], [y4, y4+0.02], line_color='black')
        s1.line(l[1], [y4, y4+0.02], line_color='black')
        s1.add_layout(Label(x=l.mean(), y=y4+0.02, x_units='data',
                      y_units='data', text='Na', render_mode='css',
                      text_font_size='8pt'))

        l = np.array([2.2935, 2.3227, 2.3525, 2.3830, 2.4141])
        s1.line(l[0], [y3, y3+0.02], line_color='black')
        s1.line(l[1], [y3, y3+0.02], line_color='black')
        s1.line(l[2], [y3, y3+0.02], line_color='black')
        s1.line(l[3], [y3, y3+0.02], line_color='black')
        s1.line(l[4], [y3, y3+0.02], line_color='black')
        s1.line(l[[0, -1]], y+y3+0.02, line_color='black', line_width=1)
        s1.add_layout(Label(x=l[[0, -1]].mean(), y=y3+0.02, x_units='data',
                      y_units='data', text='CO', render_mode='css',
                      text_font_size='8pt'))

        s1.xaxis.major_label_text_font_size = '0pt'
        s1.yaxis.major_label_text_font_size = '0pt'

        # Order 2

        # Contam plot
        xlim0 = lamO2.min()
        xlim1 = lamO2.max()
        ylim0 = PA.min()-0.5*dPA
        ylim1 = PA.max()+0.5*dPA
        xlim0 = 0.614
        s5 = figure(tools=TOOLS, width=250, height=500, title=None,
                    x_range=Range1d(xlim0, xlim1), y_range=s2.y_range)
        fig_data = np.log10(np.clip(contamO2.T, 1.e-10, 1.))[:, 300:]
        s5.image([fig_data], x=xlim0, y=ylim0, dw=xlim1-xlim0, dh=ylim1-ylim0,
                 color_mapper=color_mapper)
        s5.yaxis.major_label_text_font_size = '0pt'
        s5.xaxis.axis_label = 'Wavelength (um)'

        # Line plot
        s6 = figure(tools=TOOLS, width=150, height=500, y_range=s2.y_range,
                    x_range=Range1d(100, 0), title=None)
        s6.line(100*np.sum(contamO2 >= 0.001, axis=0)/ny, PA-dPA/2,
                line_color='blue', legend='> 0.001')
        s6.line(100*np.sum(contamO2 >= 0.01, axis=0)/ny, PA-dPA/2,
                line_color='green', legend='> 0.01')
        s6.xaxis.axis_label = '% channels contam.'
        s6.yaxis.major_label_text_font_size = '0pt'

        # Dummy plots for nice spacing
        s0 = figure(tools=TOOLS, width=150, plot_height=100, title=None)
        s0.outline_line_color = "white"
        s7 = figure(tools=TOOLS, width=150, plot_height=100, title=targetName)
        s7.outline_line_color = "white"

        # Add bad PAs
        for ybad0, ybad1 in badPA:
            s5.patch([xlim0, xlim1, xlim1, xlim0],
                     [ybad1, ybad1, ybad0, ybad0],
                     color=bad_PA_color, alpha=bad_PA_alpha)
            s6.patch([0, 100, 100, 0], [ybad1, ybad1, ybad0, ybad0],
                     color=bad_PA_color, alpha=bad_PA_alpha, legend='Bad PA')

        # Line list
        s4 = figure(tools=TOOLS, width=250, plot_height=100,
                    x_range=s5.x_range, title=None)
        l = np.array([0.89, 0.99])
        s4.line(l, y+y1, line_color='black', line_width=1.5)
        s4.add_layout(Label(x=l.mean(), y=y1, x_units='data', y_units='data',
                      text='H2O', render_mode='css', text_font_size='8pt'))

        l = np.array([1.09, 1.2])
        s4.line(l, y+y1, line_color='black', line_width=1.5)
        s4.add_layout(Label(x=l.mean(), y=y1, x_units='data', y_units='data',
                      text='H2O', render_mode='css', text_font_size='8pt'))

        l = np.array([1.1, 1.24])
        s4.line(l, y+y2, line_color='black', line_width=1.5)
        s4.add_layout(Label(x=l.mean(), y=y2, x_units='data', y_units='data',
                      text='CH4', render_mode='css', text_font_size='8pt'))

        l = np.array([1.3, lamO2.max()])
        s4.line(l, y+y1, line_color='black', line_width=1.5)
        s4.add_layout(Label(x=l.mean(), y=y1, x_units='data', y_units='data',
                      text='H2O', render_mode='css', text_font_size='8pt'))

        l = np.array([0.7665, 0.7699])
        s4.line(l[0], [y3, y3+0.02], line_color='black')
        s4.line(l[1], [y3, y3+0.02], line_color='black')
        s4.add_layout(Label(x=l.mean(), y=y3+0.02, x_units='data',
                      y_units='data', text='K', render_mode='css',
                      text_font_size='8pt'))

        l = np.array([1.1692, 1.1778])
        s4.line(l[0], [y3, y3+0.02], line_color='black')
        s4.line(l[1], [y3, y3+0.02], line_color='black')
        s4.add_layout(Label(x=l.mean(), y=y3+0.02, x_units='data',
                      y_units='data', text='K', render_mode='css',
                      text_font_size='8pt'))

        l = np.array([1.2437, 1.2529])
        s4.line(l[0], [y3, y3+0.02], line_color='black')
        s4.line(l[1], [y3, y3+0.02], line_color='black')
        s4.add_layout(Label(x=l.mean(), y=y3+0.02, x_units='data',
                      y_units='data', text='K', render_mode='css',
                      text_font_size='8pt'))

        l = np.array([1.1384, 1.1409])
        s4.line(l[0], [y4, y4+0.02], line_color='black')
        s4.line(l[1], [y4, y4+0.02], line_color='black')
        s4.add_layout(Label(x=l.mean(), y=y4+0.02, x_units='data',
                      y_units='data', text='Na', render_mode='css',
                      text_font_size='8pt'))

        l = np.array([1.2682])
        s4.line(l[0], [y4, y4+0.02], line_color='black')
        s4.add_layout(Label(x=l.mean(), y=y4+0.02, x_units='data',
                      y_units='data', text='Na', render_mode='css',
                      text_font_size='8pt'))

        s4.xaxis.major_label_text_font_size = '0pt'
        s4.yaxis.major_label_text_font_size = '0pt'

        # put all the plots in a grid layout
        fig = gridplot(children=[[s7, s4, s1, s0], [s6, s5, s2, s3]])
>>>>>>> fc286c5e

    return fig


if __name__ == "__main__":
    # arguments RA & DEC, conversion to radians
    argv = sys.argv

    ra = argv[1]
    dec = argv[2]
    cubeNameSuf = argv[3]

    pamin = 0 if len(argv) < 5 else int(argv[4])
    pamax = 360 if len(argv) < 6 else int(argv[5])

    cubeName = argv[6]
    targetName = None if len(argv) < 8 else argv[7]
    save = False if len(argv) < 8 else True  # if name provided -> save
    tmpDir = "." if len(argv) < 9 else argv[8]
    os.makedirs(tmpDir, exist_ok=True)

    goodPA, badPA, _ = vpa.checkVisPA(ra, dec, targetName)

    contam(cubeName, targetName=targetName, paRange=[pamin, pamax],
           badPA=badPA, tmpDir=tmpDir)
<|MERGE_RESOLUTION|>--- conflicted
+++ resolved
@@ -1,851 +1,597 @@
-import os
-import pkg_resources
-import sys
-
-from astropy.io import fits
-from bokeh.layouts import gridplot
-from bokeh.plotting import figure
-from bokeh.models import Range1d, LinearColorMapper, Label
-from bokeh.models.widgets import Panel, Tabs
-from bokeh.palettes import inferno
-import numpy as np
-
-from . import visibilityPA as vpa
-
-TRACES_PATH = os.path.join(os.environ.get('EXOCTK_DATA'),  'exoctk_contam', 'traces')
-
-def _contam_test(cube, targetName='noName', paRange=[0, 360], badPA=[],
-                 tmpDir="", fig='', to_html=True):
-    """ Generate the contamination plot.
-
-    Parameters
-    ----------
-    cube: array-like, str
-        The data cube or FITS filename containing the data.
-    targetName: str
-        The name of the target.
-    paRange: sequence
-        The position angle range to consider.
-    badPA: sequence
-        Position angles to exclude.
-    tmpDir: str
-        A directory to write the files to.
-    fig: matplotlib.figure, bokeh.figure
-        A figure to add the plots to.
-    to_html: bool
-        Return the image as bytes for HTML.
-
-    Returns
-    -------
-    fig : matplotlib.pyplot or bokeh object
-        The populated matplotlib or bokeh plot.
-    """
-    # Get data from FITS file
-    if isinstance(cube, str):
-        hdu = fits.open(cubeName)
-        cube = hdu[0].data
-        hdu.close()
-
-    trace1 = cube[0, :, :] # target star order 1 trace
-    trace2 = cube[1, :, :] # target star order 2 trace
-    cube = cube[2:, :, :]  # neighbor star order 1 and 2 traces in all the angles
-
-    plotPAmin, plotPAmax = paRange
-
-    # start calculations
-    loc = 'data/contam_visibility/lambda_order1-2.txt'
-    lam_file = pkg_resources.resource_filename('exoctk', loc)
-    ypix, lamO1, lamO2 = np.loadtxt(lam_file, unpack=True)
-
-    nPA = cube.shape[0]
-    rows = cube.shape[1]
-    dPA = 360//nPA
-    PA = np.arange(nPA)*dPA
-
-    contamO1 = np.zeros([rows, nPA])
-    contamO2 = np.zeros([rows, nPA])
-
-# JENNY: try to understand what's going on in this forloop.
-# i think this is what's making the contam plot look weird
-    for row in np.arange(rows):
-        i = np.argmax(trace1[row, :])
-        #tr = trace1[row, i-20:i+41]
-        tr = trace1[row, i-60:i+1]
-        w = tr/np.sum(tr**2)
-        ww = np.tile(w, nPA).reshape([nPA, tr.size])
-        contamO1[row, :] = np.sum(cube[:, row, i-20:i+41]*ww, axis=1)
-        #contamO1[row, :] = np.sum(cube[:, row, i-60:i+1]*ww, axis=1)
-
-        #if lamO2[row] < 0.6:
-        #    continue
-        i = np.argmax(trace2[row, :])
-        tr = trace2[row, i-20:i+41]
-        w = tr/np.sum(tr**2)
-        ww = np.tile(w, nPA).reshape([nPA, tr.size])
-        contamO2[row, :] = np.sum(cube[:, row, i-20:i+41]*ww, axis=1)
-
-    TOOLS = 'pan, box_zoom, crosshair, reset, hover, save'
-
-    y = np.array([0., 0.])
-    y1 = 0.07
-    y2 = 0.12
-    y3 = 0.17
-    y4 = 0.23
-    bad_PA_color = '#dddddd'
-    bad_PA_alpha = 0.7
-
-    # Order 1~~~~~~~~~~~~~~~~~~~~~~~~~~~~~~~~~~~~
-
-    # Contam plot
-    xlim0 = lamO1.min()
-    xlim1 = lamO1.max()
-    ylim0 = PA.min()-0.5*dPA
-    ylim1 = PA.max()+0.5*dPA
-    color_mapper = LinearColorMapper(palette=inferno(8)[::-1],
-                                     low=-4, high=1)
-    color_mapper.low_color = 'white'
-    color_mapper.high_color = 'black'
-    s2 = figure(tools=TOOLS, width=500, height=500, title=None,
-                x_range=Range1d(xlim0, xlim1),
-                y_range=Range1d(ylim0, ylim1))
-    fig_data = np.log10(np.clip(contamO1.T, 1.e-10, 1.))
-    s2.image([fig_data], x=xlim0, y=ylim0, dw=xlim1-xlim0, dh=ylim1-ylim0,
-             color_mapper=color_mapper)
-    s2.xaxis.axis_label = 'Wavelength (um)'
-    s2.yaxis.axis_label = 'Position Angle (degrees)'
-
-    # Line plot
-    s3 = figure(tools=TOOLS, width=150, height=500,
-                x_range=Range1d(0, 100), y_range=s2.y_range, title=None)
-    s3.line(100*np.sum(contamO1 >= 0.001, axis=0)/rows, PA-dPA/2,
-            line_color='blue', legend='> 0.001')
-    s3.line(100*np.sum(contamO1 >= 0.01, axis=0)/rows, PA-dPA/2,
-            line_color='green', legend='> 0.01')
-    s3.xaxis.axis_label = '% channels contam.'
-    s3.yaxis.major_label_text_font_size = '0pt'
-
-    # Order 2~~~~~~~~~~~~~~~~~~~~~~~~~~~~~~~~~~~~
-
-    # Contam plot
-    xlim0 = lamO2.min()
-    xlim1 = lamO2.max()
-    ylim0 = PA.min()-0.5*dPA
-    ylim1 = PA.max()+0.5*dPA
-    xlim0 = 0.614
-    s5 = figure(tools=TOOLS, width=500, height=500, title=None,
-                x_range=Range1d(xlim0, xlim1), y_range=s2.y_range)
-    fig_data = np.log10(np.clip(contamO2.T, 1.e-10, 1.))[:, 300:]
-    s5.image([fig_data], x=xlim0, y=ylim0, dw=xlim1-xlim0, dh=ylim1-ylim0,
-             color_mapper=color_mapper)
-    s5.yaxis.major_label_text_font_size = '0pt'
-    s5.xaxis.axis_label = 'Wavelength (um)'
-
-    # Line plot
-    s6 = figure(tools=TOOLS, width=150, height=500, y_range=s2.y_range,
-                x_range=Range1d(0,100), title=None)
-    s6.line(100*np.sum(contamO2 >= 0.001, axis=0)/rows, PA-dPA/2,
-            line_color='blue', legend='> 0.001')
-    s6.line(100*np.sum(contamO2 >= 0.01, axis=0)/rows, PA-dPA/2,
-            line_color='green', legend='> 0.01')
-    s6.xaxis.axis_label = '% channels contam.'
-    s6.yaxis.major_label_text_font_size = '0pt'
-
-    #~~~~~~~~~~~~~~~~~~~~~~~~~~~~~~~~~~~~
-    #~~~~~~~~~~~~~~~~~~~~~~~~~~~~~~~~~~~~
-    fig1 = gridplot(children=[[s2, s3]])
-    fig2 = gridplot(children=[[s5, s6]])
-
-    tab1 = Panel(child=fig1, title='Order 1')
-    tab2 = Panel(child=fig2, title='Order 2')
-
-    fig_with_tabs = Tabs(tabs=[tab1, tab2])
-
-    return fig_with_tabs
-
-def contam(cube, targetName='noName', paRange=[0, 360], badPA=[], tmpDir="",
-           fig='', to_html=True):
-    # Get data from FITS file
-    if isinstance(cube, str):
-        hdu = fits.open(cubeName)
-        cube = hdu[0].data
-        hdu.close()
-
-    trace1 = cube[0, :, :] # target star order 1 trace
-    cube = cube[2:, :, :]  # neighbor star order 1 and 2 traces in all the angles
-
-    plotPAmin, plotPAmax = paRange
-
-    # start calculations
-    loc = 'data/contam_visibility/lambda_order1-2.txt'
-    lam_file = pkg_resources.resource_filename('exoctk', loc)
-    ypix, lamO1, lamO2 = np.loadtxt(lam_file, unpack=True)
-
-    nPA = cube.shape[0]
-    rows = cube.shape[1]
-    cols = cube.shape[2]
-    print('cols ', cols)
-    dPA = 360//nPA
-    PA = np.arange(nPA)*dPA
-
-    contamO1 = np.zeros([rows, nPA])
-
-# JENNY: try to understand what's going on in this forloop.
-# i think this is what's making the contam plot look weird
-    for row in np.arange(rows):
-        i = np.argmax(trace1[row, :])
-        #tr = trace1[row, i-20:i+41]
-        tr = trace1[row, i-60:i+1]
-        w = tr/np.sum(tr**2)
-        ww = np.tile(w, nPA).reshape([nPA, tr.size])
-
-        contamO1[row, :] = np.sum(cube[:, row, i-60:i+1]*ww, axis=1)
-
-    TOOLS = 'pan, box_zoom, crosshair, reset, hover, save'
-
-    y = np.array([0., 0.])
-    y1 = 0.07
-    y2 = 0.12
-    y3 = 0.17
-    y4 = 0.23
-    bad_PA_color = '#dddddd'
-    bad_PA_alpha = 0.7
-
-    # Order 1~~~~~~~~~~~~~~~~~~~~~~~~~~~~~~~~~~~~
-
-    # Contam plot
-    xlim0 = lamO1.min()
-    xlim1 = lamO1.max()
-    ylim0 = PA.min()-0.5*dPA
-    ylim1 = PA.max()+0.5*dPA
-    color_mapper = LinearColorMapper(palette=inferno(8)[::-1],
-                                     low=-4, high=1)
-    color_mapper.low_color = 'white'
-    color_mapper.high_color = 'black'
-    s2 = figure(tools=TOOLS, width=500, height=500, title=None,
-                x_range=Range1d(xlim0, xlim1),
-                y_range=Range1d(ylim0, ylim1))
-    fig_data = np.log10(np.clip(contamO1.T, 1.e-10, 1.))
-    s2.image([fig_data], x=xlim0, y=ylim0, dw=xlim1-xlim0, dh=ylim1-ylim0,
-             color_mapper=color_mapper)
-    s2.xaxis.axis_label = 'Wavelength (um)'
-    s2.yaxis.axis_label = 'Position Angle (degrees)'
-
-    # Line plot
-    s3 = figure(tools=TOOLS, width=150, height=500,
-                x_range=Range1d(0, 100), y_range=s2.y_range, title=None)
-    s3.line(100*np.sum(contamO1 >= 0.001, axis=0)/rows, PA-dPA/2,
-            line_color='blue', legend='> 0.001')
-    s3.line(100*np.sum(contamO1 >= 0.01, axis=0)/rows, PA-dPA/2,
-            line_color='green', legend='> 0.01')
-    s3.xaxis.axis_label = '% channels contam.'
-    s3.yaxis.major_label_text_font_size = '0pt'
-
-
-    fig = gridplot(children=[[s2, s3]])
-
-
-
-    return fig
-
-def _originalContam(cube, targetName='noName', paRange=[0, 360], badPA=[],
-                    tmpDir="", fig='', to_html=True):
-    """
-    Generate the contamination plot.
-
-    Parameters
-    ----------
-    cube: array-like, str
-        The data cube or FITS filename containing the data.
-    targetName: str
-        The name of the target.
-    paRange: sequence
-        The position angle range to consider.
-    badPA: sequence
-        Position angles to exclude.
-    tmpDir: str
-        A directory to write the files to.
-    fig: matplotlib.figure, bokeh.figure
-        A figure to add the plots to.
-    to_html: bool
-        Return the image as bytes for HTML.
-
-    Returns
-    -------
-    fig : matplotlib.pyplot or bokeh object
-        The populated matplotlib or bokeh plot.
-    """
-    # Get data from FITS file
-    if isinstance(cube, str):
-        # hdu = fits.open('cube_'+target+'.fits')
-        hdu = fits.open(cubeName)
-        cube = hdu[0].data
-        hdu.close()
-
-    trace2dO1 = cube[0, :, :]  # order 1
-    trace2dO2 = cube[1, :, :]  # order 2
-    cube = cube[2:, :, :]  # all the angles
-
-    plotPAmin, plotPAmax = paRange
-
-    # start calculations
-
-    #lam_file = pkg_resources.resource_filename('exoctk', loc)
-    lam_file = os.path.join(TRACES_PATH, 'NIRISS', 'lambda_order1-2.txt')
-    ypix, lamO1, lamO2 = np.loadtxt(lam_file, unpack=True)
-    print('LAMMMMM')
-    print(lamO2, lamO2.shape)
-
-
-    ny = trace2dO1.shape[0]
-    nPA = cube.shape[0]
-    dPA = 360//nPA
-    PA = np.arange(nPA)*dPA
-
-    print(np.arange(ny), np.arange(ny).shape)
-    contamO1 = np.zeros([ny, nPA])
-    contamO2 = np.zeros([ny, nPA])
-    for y in np.arange(ny):
-        i = np.argmax(trace2dO1[y, :]) # where is the highest pixel value in the row?
-        tr = trace2dO1[y, i-20:i+41] # pulling out the trace itself from the array
-        w = tr/np.sum(tr**2)
-        ww = np.tile(w, nPA).reshape([nPA, tr.size])
-        contamO1[y, :] = np.sum(cube[:, y, i-20:i+41]*ww, axis=1)
-
-        if lamO2[y] < 0.6:
-            continue
-        i = np.argmax(trace2dO2[y, :])
-        tr = trace2dO2[y, i-20:i+41]
-        w = tr/np.sum(tr**2)
-        ww = np.tile(w, nPA).reshape([nPA, tr.size])
-        contamO2[y, :] = np.sum(cube[:, y, i-20:i+41]*ww, axis=1)
-
-    # Otherwise, it's a Bokeh plot
-<<<<<<< HEAD
-
-
-    TOOLS = 'pan, box_zoom, crosshair, reset, hover, save'
-
-    y = np.array([0., 0.])
-    y1 = 0.07
-    y2 = 0.12
-    y3 = 0.17
-    y4 = 0.23
-    bad_PA_color = '#dddddd'
-    bad_PA_alpha = 0.7
-
-    # Order 1
-
-    # Contam plot
-    xlim0 = lamO1.min()
-    xlim1 = lamO1.max()
-    ylim0 = PA.min()-0.5*dPA
-    ylim1 = PA.max()+0.5*dPA
-    color_mapper = LinearColorMapper(palette=inferno(8)[::-1],
-                                     low=-4, high=1)
-    color_mapper.low_color = 'white'
-    color_mapper.high_color = 'black'
-    s2 = figure(tools=TOOLS, width=500, height=500, title=None,
-                x_range=Range1d(xlim0, xlim1),
-                y_range=Range1d(ylim0, ylim1))
-    fig_data = np.log10(np.clip(contamO1.T, 1.e-10, 1.))
-    s2.image([fig_data], x=xlim0, y=ylim0, dw=xlim1-xlim0, dh=ylim1-ylim0,
-             color_mapper=color_mapper)
-    s2.xaxis.axis_label = 'Wavelength (um)'
-    s2.yaxis.axis_label = 'Position Angle (degrees)'
-    """
-    # Line plot
-    s3 = figure(tools=TOOLS, width=150, height=500,
-                x_range=Range1d(0, 100), y_range=s2.y_range, title=None)
-    s3.line(100*np.sum(contamO1 >= 0.001, axis=0)/ny, PA-dPA/2,
-            line_color='blue', legend='> 0.001')
-    s3.line(100*np.sum(contamO1 >= 0.01, axis=0)/ny, PA-dPA/2,
-            line_color='green', legend='> 0.01')
-    s3.xaxis.axis_label = '% channels contam.'
-    s3.yaxis.major_label_text_font_size = '0pt'
-
-    # Add bad PAs
-    for ybad0, ybad1 in badPA:
-        s2.patch([xlim0, xlim1, xlim1, xlim0],
-                 [ybad1, ybad1, ybad0, ybad0],
-                 color=bad_PA_color, alpha=bad_PA_alpha)
-        s3.patch([0, 100, 100, 0], [ybad1, ybad1, ybad0, ybad0],
-                 color=bad_PA_color, alpha=bad_PA_alpha, legend='Bad PA')
-
-    # Line list
-    s1 = figure(tools=TOOLS, width=500, plot_height=100,
-                x_range=s2.x_range, title=None)
-
-    l = np.array([0.89, 0.99])
-    s1.line(l, y+y1, line_color='black', line_width=1.5)
-    s1.add_layout(Label(x=l.mean(), y=y1, x_units='data', y_units='data',
-                  text='H2O', render_mode='css', text_font_size='8pt'))
-
-    l = np.array([1.09, 1.2])
-    s1.line(l, y+y1, line_color='black', line_width=1.5)
-    s1.add_layout(Label(x=l.mean(), y=y1, x_units='data', y_units='data',
-                  text='H2O', render_mode='css', text_font_size='8pt'))
-
-    l = np.array([1.1, 1.24])
-    s1.line(l, y+y2, line_color='black', line_width=1.5)
-    s1.add_layout(Label(x=l.mean(), y=y2, x_units='data', y_units='data',
-                  text='CH4', render_mode='css', text_font_size='8pt'))
-
-    l = np.array([1.3, 1.51])
-    s1.line(l, y+y1, line_color='black', line_width=1.5)
-    s1.add_layout(Label(x=l.mean(), y=y1, x_units='data', y_units='data',
-                  text='H2O', render_mode='css', text_font_size='8pt'))
-
-    l = np.array([1.6, 1.8])
-    s1.line(l, y+y2, line_color='black', line_width=1.5)
-    s1.add_layout(Label(x=l.mean(), y=y2, x_units='data', y_units='data',
-                  text='CH4', render_mode='css', text_font_size='8pt'))
-
-    l = np.array([1.75, 2.05])
-    s1.line(l, y+y1, line_color='black', line_width=1.5)
-    s1.add_layout(Label(x=l.mean(), y=y1, x_units='data', y_units='data',
-                  text='H2O', render_mode='css', text_font_size='8pt'))
-
-    l = np.array([2.3, lamO1.max()])
-    s1.line(l, y+y1, line_color='black', line_width=1.5)
-    s1.add_layout(Label(x=l.mean(), y=y1, x_units='data', y_units='data',
-                  text='H2O', render_mode='css', text_font_size='8pt'))
-
-    l = np.array([2.15, 2.5])
-    s1.line(l, y+y2, line_color='black', line_width=1.5)
-    s1.add_layout(Label(x=l.mean(), y=y2, x_units='data', y_units='data',
-                  text='CH4', render_mode='css', text_font_size='8pt'))
-
-    l = np.array([1.1692, 1.1778])
-    s1.line(l[0], [y3, y3+0.02], line_color='black')
-    s1.line(l[1], [y3, y3+0.02], line_color='black')
-    s1.add_layout(Label(x=l.mean(), y=y3+0.02, x_units='data',
-                  y_units='data', text='K', render_mode='css',
-                  text_font_size='8pt'))
-
-    l = np.array([1.2437, 1.2529])
-    s1.line(l[0], [y3, y3+0.02], line_color='black')
-    s1.line(l[1], [y3, y3+0.02], line_color='black')
-    s1.add_layout(Label(x=l.mean(), y=y3+0.02, x_units='data',
-                  y_units='data', text='K', render_mode='css',
-                  text_font_size='8pt'))
-
-    l = np.array([1.5168])
-    s1.line(l[0], [y3, y3+0.02], line_color='black')
-    s1.add_layout(Label(x=l.mean(), y=y3+0.02, x_units='data',
-                  y_units='data', text='K', render_mode='css',
-                  text_font_size='8pt'))
-
-    l = np.array([1.1384, 1.1409])
-    s1.line(l[0], [y4, y4+0.02], line_color='black')
-    s1.line(l[1], [y4, y4+0.02], line_color='black')
-    s1.add_layout(Label(x=l.mean(), y=y4+0.02, x_units='data',
-                  y_units='data', text='Na', render_mode='css',
-                  text_font_size='8pt'))
-
-    l = np.array([1.2682])
-    s1.line(l[0], [y4, y4+0.02], line_color='black')
-    s1.add_layout(Label(x=l.mean(), y=y4+0.02, x_units='data',
-                  y_units='data', text='Na', render_mode='css',
-                  text_font_size='8pt'))
-
-    l = np.array([2.2063, 2.2090])
-    s1.line(l[0], [y4, y4+0.02], line_color='black')
-    s1.line(l[1], [y4, y4+0.02], line_color='black')
-    s1.add_layout(Label(x=l.mean(), y=y4+0.02, x_units='data',
-                  y_units='data', text='Na', render_mode='css',
-                  text_font_size='8pt'))
-
-    l = np.array([2.2935, 2.3227, 2.3525, 2.3830, 2.4141])
-    s1.line(l[0], [y3, y3+0.02], line_color='black')
-    s1.line(l[1], [y3, y3+0.02], line_color='black')
-    s1.line(l[2], [y3, y3+0.02], line_color='black')
-    s1.line(l[3], [y3, y3+0.02], line_color='black')
-    s1.line(l[4], [y3, y3+0.02], line_color='black')
-    s1.line(l[[0, -1]], y+y3+0.02, line_color='black', line_width=1)
-    s1.add_layout(Label(x=l[[0, -1]].mean(), y=y3+0.02, x_units='data',
-                  y_units='data', text='CO', render_mode='css',
-                  text_font_size='8pt'))
-
-    s1.xaxis.major_label_text_font_size = '0pt'
-    s1.yaxis.major_label_text_font_size = '0pt'
-    """
-    # Order 2
-
-    # Contam plot
-    xlim0 = lamO2.min()
-    xlim1 = lamO2.max()
-    ylim0 = PA.min()-0.5*dPA
-    ylim1 = PA.max()+0.5*dPA
-    xlim0 = 0.614
-    s5 = figure(tools=TOOLS, width=250, height=500, title=None,
-                x_range=Range1d(xlim0, xlim1), y_range=s2.y_range)
-    fig_data = np.log10(np.clip(contamO2.T, 1.e-10, 1.))[:, 300:]
-    s5.image([fig_data], x=xlim0, y=ylim0, dw=xlim1-xlim0, dh=ylim1-ylim0,
-             color_mapper=color_mapper)
-    s5.yaxis.major_label_text_font_size = '0pt'
-    s5.xaxis.axis_label = 'Wavelength (um)'
-    """
-    # Line plot
-    s6 = figure(tools=TOOLS, width=150, height=500, y_range=s2.y_range,
-                x_range=Range1d(100, 0), title=None)
-    s6.line(100*np.sum(contamO2 >= 0.001, axis=0)/ny, PA-dPA/2,
-            line_color='blue', legend='> 0.001')
-    s6.line(100*np.sum(contamO2 >= 0.01, axis=0)/ny, PA-dPA/2,
-            line_color='green', legend='> 0.01')
-    s6.xaxis.axis_label = '% channels contam.'
-    s6.yaxis.major_label_text_font_size = '0pt'
-
-    # Dummy plots for nice spacing
-    s0 = figure(tools=TOOLS, width=150, plot_height=100, title=None)
-    s0.outline_line_color = "white"
-    s7 = figure(tools=TOOLS, width=150, plot_height=100, title=targetName)
-    s7.outline_line_color = "white"
-
-    # Add bad PAs
-    for ybad0, ybad1 in badPA:
-        s5.patch([xlim0, xlim1, xlim1, xlim0],
-                 [ybad1, ybad1, ybad0, ybad0],
-                 color=bad_PA_color, alpha=bad_PA_alpha)
-        s6.patch([0, 100, 100, 0], [ybad1, ybad1, ybad0, ybad0],
-                 color=bad_PA_color, alpha=bad_PA_alpha, legend='Bad PA')
-
-    # Line list
-    s4 = figure(tools=TOOLS, width=250, plot_height=100,
-                x_range=s5.x_range, title=None)
-    l = np.array([0.89, 0.99])
-    s4.line(l, y+y1, line_color='black', line_width=1.5)
-    s4.add_layout(Label(x=l.mean(), y=y1, x_units='data', y_units='data',
-                  text='H2O', render_mode='css', text_font_size='8pt'))
-
-    l = np.array([1.09, 1.2])
-    s4.line(l, y+y1, line_color='black', line_width=1.5)
-    s4.add_layout(Label(x=l.mean(), y=y1, x_units='data', y_units='data',
-                  text='H2O', render_mode='css', text_font_size='8pt'))
-
-    l = np.array([1.1, 1.24])
-    s4.line(l, y+y2, line_color='black', line_width=1.5)
-    s4.add_layout(Label(x=l.mean(), y=y2, x_units='data', y_units='data',
-                  text='CH4', render_mode='css', text_font_size='8pt'))
-
-    l = np.array([1.3, lamO2.max()])
-    s4.line(l, y+y1, line_color='black', line_width=1.5)
-    s4.add_layout(Label(x=l.mean(), y=y1, x_units='data', y_units='data',
-                  text='H2O', render_mode='css', text_font_size='8pt'))
-
-    l = np.array([0.7665, 0.7699])
-    s4.line(l[0], [y3, y3+0.02], line_color='black')
-    s4.line(l[1], [y3, y3+0.02], line_color='black')
-    s4.add_layout(Label(x=l.mean(), y=y3+0.02, x_units='data',
-                  y_units='data', text='K', render_mode='css',
-                  text_font_size='8pt'))
-
-    l = np.array([1.1692, 1.1778])
-    s4.line(l[0], [y3, y3+0.02], line_color='black')
-    s4.line(l[1], [y3, y3+0.02], line_color='black')
-    s4.add_layout(Label(x=l.mean(), y=y3+0.02, x_units='data',
-                  y_units='data', text='K', render_mode='css',
-                  text_font_size='8pt'))
-
-    l = np.array([1.2437, 1.2529])
-    s4.line(l[0], [y3, y3+0.02], line_color='black')
-    s4.line(l[1], [y3, y3+0.02], line_color='black')
-    s4.add_layout(Label(x=l.mean(), y=y3+0.02, x_units='data',
-                  y_units='data', text='K', render_mode='css',
-                  text_font_size='8pt'))
-
-    l = np.array([1.1384, 1.1409])
-    s4.line(l[0], [y4, y4+0.02], line_color='black')
-    s4.line(l[1], [y4, y4+0.02], line_color='black')
-    s4.add_layout(Label(x=l.mean(), y=y4+0.02, x_units='data',
-                  y_units='data', text='Na', render_mode='css',
-                  text_font_size='8pt'))
-
-    l = np.array([1.2682])
-    s4.line(l[0], [y4, y4+0.02], line_color='black')
-    s4.add_layout(Label(x=l.mean(), y=y4+0.02, x_units='data',
-                  y_units='data', text='Na', render_mode='css',
-                  text_font_size='8pt'))
-
-    s4.xaxis.major_label_text_font_size = '0pt'
-    s4.yaxis.major_label_text_font_size = '0pt'
-    """
-    # put all the plots in a grid layout
-    #fig = gridplot(children=[[s7, s4, s1, s0], [s6, s5, s2, s3]])
-    fig = gridplot(children=[[s5, s2]])
-=======
-    if fig:
-
-        TOOLS = 'pan, wheel_zoom, box_zoom, crosshair, reset, hover'
-
-        y = np.array([0., 0.])
-        y1 = 0.07
-        y2 = 0.12
-        y3 = 0.17
-        y4 = 0.23
-        bad_PA_color = '#dddddd'
-        bad_PA_alpha = 0.7
-
-        # Order 1
-
-        # Contam plot
-        xlim0 = lamO1.min()
-        xlim1 = lamO1.max()
-        ylim0 = PA.min()-0.5*dPA
-        ylim1 = PA.max()+0.5*dPA
-        color_mapper = LinearColorMapper(palette=inferno(8)[::-1],
-                                         low=-4, high=1)
-        color_mapper.low_color = 'white'
-        color_mapper.high_color = 'black'
-        s2 = figure(tools=TOOLS, width=500, height=500, title=None,
-                    x_range=Range1d(xlim0, xlim1),
-                    y_range=Range1d(ylim0, ylim1))
-        fig_data = np.log10(np.clip(contamO1.T, 1.e-10, 1.))
-        s2.image([fig_data], x=xlim0, y=ylim0, dw=xlim1-xlim0, dh=ylim1-ylim0,
-                 color_mapper=color_mapper)
-        s2.xaxis.axis_label = 'Wavelength (um)'
-        s2.yaxis.axis_label = 'Position Angle (degrees)'
-
-        # Line plot
-        s3 = figure(tools=TOOLS, width=150, height=500,
-                    x_range=Range1d(0, 100), y_range=s2.y_range, title=None)
-        s3.line(100*np.sum(contamO1 >= 0.001, axis=0)/ny, PA-dPA/2,
-                line_color='blue', legend='> 0.001')
-        s3.line(100*np.sum(contamO1 >= 0.01, axis=0)/ny, PA-dPA/2,
-                line_color='green', legend='> 0.01')
-        s3.xaxis.axis_label = '% channels contam.'
-        s3.yaxis.major_label_text_font_size = '0pt'
-
-        # Add bad PAs
-        for ybad0, ybad1 in badPA:
-            s2.patch([xlim0, xlim1, xlim1, xlim0],
-                     [ybad1, ybad1, ybad0, ybad0],
-                     color=bad_PA_color, alpha=bad_PA_alpha)
-            s3.patch([0, 100, 100, 0], [ybad1, ybad1, ybad0, ybad0],
-                     color=bad_PA_color, alpha=bad_PA_alpha, legend='Bad PA')
-
-        # Line list
-        s1 = figure(tools=TOOLS, width=500, plot_height=100,
-                    x_range=s2.x_range, title=None)
-
-        l = np.array([0.89, 0.99])
-        s1.line(l, y+y1, line_color='black', line_width=1.5)
-        s1.add_layout(Label(x=l.mean(), y=y1, x_units='data', y_units='data',
-                      text='H2O', render_mode='css', text_font_size='8pt'))
-
-        l = np.array([1.09, 1.2])
-        s1.line(l, y+y1, line_color='black', line_width=1.5)
-        s1.add_layout(Label(x=l.mean(), y=y1, x_units='data', y_units='data',
-                      text='H2O', render_mode='css', text_font_size='8pt'))
-
-        l = np.array([1.1, 1.24])
-        s1.line(l, y+y2, line_color='black', line_width=1.5)
-        s1.add_layout(Label(x=l.mean(), y=y2, x_units='data', y_units='data',
-                      text='CH4', render_mode='css', text_font_size='8pt'))
-
-        l = np.array([1.3, 1.51])
-        s1.line(l, y+y1, line_color='black', line_width=1.5)
-        s1.add_layout(Label(x=l.mean(), y=y1, x_units='data', y_units='data',
-                      text='H2O', render_mode='css', text_font_size='8pt'))
-
-        l = np.array([1.6, 1.8])
-        s1.line(l, y+y2, line_color='black', line_width=1.5)
-        s1.add_layout(Label(x=l.mean(), y=y2, x_units='data', y_units='data',
-                      text='CH4', render_mode='css', text_font_size='8pt'))
-
-        l = np.array([1.75, 2.05])
-        s1.line(l, y+y1, line_color='black', line_width=1.5)
-        s1.add_layout(Label(x=l.mean(), y=y1, x_units='data', y_units='data',
-                      text='H2O', render_mode='css', text_font_size='8pt'))
-
-        l = np.array([2.3, lamO1.max()])
-        s1.line(l, y+y1, line_color='black', line_width=1.5)
-        s1.add_layout(Label(x=l.mean(), y=y1, x_units='data', y_units='data',
-                      text='H2O', render_mode='css', text_font_size='8pt'))
-
-        l = np.array([2.15, 2.5])
-        s1.line(l, y+y2, line_color='black', line_width=1.5)
-        s1.add_layout(Label(x=l.mean(), y=y2, x_units='data', y_units='data',
-                      text='CH4', render_mode='css', text_font_size='8pt'))
-
-        l = np.array([1.1692, 1.1778])
-        s1.line(l[0], [y3, y3+0.02], line_color='black')
-        s1.line(l[1], [y3, y3+0.02], line_color='black')
-        s1.add_layout(Label(x=l.mean(), y=y3+0.02, x_units='data',
-                      y_units='data', text='K', render_mode='css',
-                      text_font_size='8pt'))
-
-        l = np.array([1.2437, 1.2529])
-        s1.line(l[0], [y3, y3+0.02], line_color='black')
-        s1.line(l[1], [y3, y3+0.02], line_color='black')
-        s1.add_layout(Label(x=l.mean(), y=y3+0.02, x_units='data',
-                      y_units='data', text='K', render_mode='css',
-                      text_font_size='8pt'))
-
-        l = np.array([1.5168])
-        s1.line(l[0], [y3, y3+0.02], line_color='black')
-        s1.add_layout(Label(x=l.mean(), y=y3+0.02, x_units='data',
-                      y_units='data', text='K', render_mode='css',
-                      text_font_size='8pt'))
-
-        l = np.array([1.1384, 1.1409])
-        s1.line(l[0], [y4, y4+0.02], line_color='black')
-        s1.line(l[1], [y4, y4+0.02], line_color='black')
-        s1.add_layout(Label(x=l.mean(), y=y4+0.02, x_units='data',
-                      y_units='data', text='Na', render_mode='css',
-                      text_font_size='8pt'))
-
-        l = np.array([1.2682])
-        s1.line(l[0], [y4, y4+0.02], line_color='black')
-        s1.add_layout(Label(x=l.mean(), y=y4+0.02, x_units='data',
-                      y_units='data', text='Na', render_mode='css',
-                      text_font_size='8pt'))
-
-        l = np.array([2.2063, 2.2090])
-        s1.line(l[0], [y4, y4+0.02], line_color='black')
-        s1.line(l[1], [y4, y4+0.02], line_color='black')
-        s1.add_layout(Label(x=l.mean(), y=y4+0.02, x_units='data',
-                      y_units='data', text='Na', render_mode='css',
-                      text_font_size='8pt'))
-
-        l = np.array([2.2935, 2.3227, 2.3525, 2.3830, 2.4141])
-        s1.line(l[0], [y3, y3+0.02], line_color='black')
-        s1.line(l[1], [y3, y3+0.02], line_color='black')
-        s1.line(l[2], [y3, y3+0.02], line_color='black')
-        s1.line(l[3], [y3, y3+0.02], line_color='black')
-        s1.line(l[4], [y3, y3+0.02], line_color='black')
-        s1.line(l[[0, -1]], y+y3+0.02, line_color='black', line_width=1)
-        s1.add_layout(Label(x=l[[0, -1]].mean(), y=y3+0.02, x_units='data',
-                      y_units='data', text='CO', render_mode='css',
-                      text_font_size='8pt'))
-
-        s1.xaxis.major_label_text_font_size = '0pt'
-        s1.yaxis.major_label_text_font_size = '0pt'
-
-        # Order 2
-
-        # Contam plot
-        xlim0 = lamO2.min()
-        xlim1 = lamO2.max()
-        ylim0 = PA.min()-0.5*dPA
-        ylim1 = PA.max()+0.5*dPA
-        xlim0 = 0.614
-        s5 = figure(tools=TOOLS, width=250, height=500, title=None,
-                    x_range=Range1d(xlim0, xlim1), y_range=s2.y_range)
-        fig_data = np.log10(np.clip(contamO2.T, 1.e-10, 1.))[:, 300:]
-        s5.image([fig_data], x=xlim0, y=ylim0, dw=xlim1-xlim0, dh=ylim1-ylim0,
-                 color_mapper=color_mapper)
-        s5.yaxis.major_label_text_font_size = '0pt'
-        s5.xaxis.axis_label = 'Wavelength (um)'
-
-        # Line plot
-        s6 = figure(tools=TOOLS, width=150, height=500, y_range=s2.y_range,
-                    x_range=Range1d(100, 0), title=None)
-        s6.line(100*np.sum(contamO2 >= 0.001, axis=0)/ny, PA-dPA/2,
-                line_color='blue', legend='> 0.001')
-        s6.line(100*np.sum(contamO2 >= 0.01, axis=0)/ny, PA-dPA/2,
-                line_color='green', legend='> 0.01')
-        s6.xaxis.axis_label = '% channels contam.'
-        s6.yaxis.major_label_text_font_size = '0pt'
-
-        # Dummy plots for nice spacing
-        s0 = figure(tools=TOOLS, width=150, plot_height=100, title=None)
-        s0.outline_line_color = "white"
-        s7 = figure(tools=TOOLS, width=150, plot_height=100, title=targetName)
-        s7.outline_line_color = "white"
-
-        # Add bad PAs
-        for ybad0, ybad1 in badPA:
-            s5.patch([xlim0, xlim1, xlim1, xlim0],
-                     [ybad1, ybad1, ybad0, ybad0],
-                     color=bad_PA_color, alpha=bad_PA_alpha)
-            s6.patch([0, 100, 100, 0], [ybad1, ybad1, ybad0, ybad0],
-                     color=bad_PA_color, alpha=bad_PA_alpha, legend='Bad PA')
-
-        # Line list
-        s4 = figure(tools=TOOLS, width=250, plot_height=100,
-                    x_range=s5.x_range, title=None)
-        l = np.array([0.89, 0.99])
-        s4.line(l, y+y1, line_color='black', line_width=1.5)
-        s4.add_layout(Label(x=l.mean(), y=y1, x_units='data', y_units='data',
-                      text='H2O', render_mode='css', text_font_size='8pt'))
-
-        l = np.array([1.09, 1.2])
-        s4.line(l, y+y1, line_color='black', line_width=1.5)
-        s4.add_layout(Label(x=l.mean(), y=y1, x_units='data', y_units='data',
-                      text='H2O', render_mode='css', text_font_size='8pt'))
-
-        l = np.array([1.1, 1.24])
-        s4.line(l, y+y2, line_color='black', line_width=1.5)
-        s4.add_layout(Label(x=l.mean(), y=y2, x_units='data', y_units='data',
-                      text='CH4', render_mode='css', text_font_size='8pt'))
-
-        l = np.array([1.3, lamO2.max()])
-        s4.line(l, y+y1, line_color='black', line_width=1.5)
-        s4.add_layout(Label(x=l.mean(), y=y1, x_units='data', y_units='data',
-                      text='H2O', render_mode='css', text_font_size='8pt'))
-
-        l = np.array([0.7665, 0.7699])
-        s4.line(l[0], [y3, y3+0.02], line_color='black')
-        s4.line(l[1], [y3, y3+0.02], line_color='black')
-        s4.add_layout(Label(x=l.mean(), y=y3+0.02, x_units='data',
-                      y_units='data', text='K', render_mode='css',
-                      text_font_size='8pt'))
-
-        l = np.array([1.1692, 1.1778])
-        s4.line(l[0], [y3, y3+0.02], line_color='black')
-        s4.line(l[1], [y3, y3+0.02], line_color='black')
-        s4.add_layout(Label(x=l.mean(), y=y3+0.02, x_units='data',
-                      y_units='data', text='K', render_mode='css',
-                      text_font_size='8pt'))
-
-        l = np.array([1.2437, 1.2529])
-        s4.line(l[0], [y3, y3+0.02], line_color='black')
-        s4.line(l[1], [y3, y3+0.02], line_color='black')
-        s4.add_layout(Label(x=l.mean(), y=y3+0.02, x_units='data',
-                      y_units='data', text='K', render_mode='css',
-                      text_font_size='8pt'))
-
-        l = np.array([1.1384, 1.1409])
-        s4.line(l[0], [y4, y4+0.02], line_color='black')
-        s4.line(l[1], [y4, y4+0.02], line_color='black')
-        s4.add_layout(Label(x=l.mean(), y=y4+0.02, x_units='data',
-                      y_units='data', text='Na', render_mode='css',
-                      text_font_size='8pt'))
-
-        l = np.array([1.2682])
-        s4.line(l[0], [y4, y4+0.02], line_color='black')
-        s4.add_layout(Label(x=l.mean(), y=y4+0.02, x_units='data',
-                      y_units='data', text='Na', render_mode='css',
-                      text_font_size='8pt'))
-
-        s4.xaxis.major_label_text_font_size = '0pt'
-        s4.yaxis.major_label_text_font_size = '0pt'
-
-        # put all the plots in a grid layout
-        fig = gridplot(children=[[s7, s4, s1, s0], [s6, s5, s2, s3]])
->>>>>>> fc286c5e
-
-    return fig
-
-
-if __name__ == "__main__":
-    # arguments RA & DEC, conversion to radians
-    argv = sys.argv
-
-    ra = argv[1]
-    dec = argv[2]
-    cubeNameSuf = argv[3]
-
-    pamin = 0 if len(argv) < 5 else int(argv[4])
-    pamax = 360 if len(argv) < 6 else int(argv[5])
-
-    cubeName = argv[6]
-    targetName = None if len(argv) < 8 else argv[7]
-    save = False if len(argv) < 8 else True  # if name provided -> save
-    tmpDir = "." if len(argv) < 9 else argv[8]
-    os.makedirs(tmpDir, exist_ok=True)
-
-    goodPA, badPA, _ = vpa.checkVisPA(ra, dec, targetName)
-
-    contam(cubeName, targetName=targetName, paRange=[pamin, pamax],
-           badPA=badPA, tmpDir=tmpDir)
+import os
+import pkg_resources
+import sys
+
+from astropy.io import fits
+from bokeh.layouts import gridplot
+from bokeh.plotting import figure
+from bokeh.models import Range1d, LinearColorMapper, Label
+from bokeh.models.widgets import Panel, Tabs
+from bokeh.palettes import inferno
+import numpy as np
+
+from . import visibilityPA as vpa
+
+TRACES_PATH = os.path.join(os.environ.get('EXOCTK_DATA'),  'exoctk_contam', 'traces')
+
+def _contam_test(cube, targetName='noName', paRange=[0, 360], badPA=[],
+                 tmpDir="", fig='', to_html=True):
+    """ Generate the contamination plot.
+
+    Parameters
+    ----------
+    cube: array-like, str
+        The data cube or FITS filename containing the data.
+    targetName: str
+        The name of the target.
+    paRange: sequence
+        The position angle range to consider.
+    badPA: sequence
+        Position angles to exclude.
+    tmpDir: str
+        A directory to write the files to.
+    fig: matplotlib.figure, bokeh.figure
+        A figure to add the plots to.
+    to_html: bool
+        Return the image as bytes for HTML.
+
+    Returns
+    -------
+    fig : matplotlib.pyplot or bokeh object
+        The populated matplotlib or bokeh plot.
+    """
+    # Get data from FITS file
+    if isinstance(cube, str):
+        hdu = fits.open(cubeName)
+        cube = hdu[0].data
+        hdu.close()
+
+    trace1 = cube[0, :, :] # target star order 1 trace
+    trace2 = cube[1, :, :] # target star order 2 trace
+    cube = cube[2:, :, :]  # neighbor star order 1 and 2 traces in all the angles
+
+    plotPAmin, plotPAmax = paRange
+
+    # start calculations
+    loc = 'data/contam_visibility/lambda_order1-2.txt'
+    lam_file = pkg_resources.resource_filename('exoctk', loc)
+    ypix, lamO1, lamO2 = np.loadtxt(lam_file, unpack=True)
+
+    nPA = cube.shape[0]
+    rows = cube.shape[1]
+    dPA = 360//nPA
+    PA = np.arange(nPA)*dPA
+
+    contamO1 = np.zeros([rows, nPA])
+    contamO2 = np.zeros([rows, nPA])
+
+# JENNY: try to understand what's going on in this forloop.
+# i think this is what's making the contam plot look weird
+    for row in np.arange(rows):
+        i = np.argmax(trace1[row, :])
+        #tr = trace1[row, i-20:i+41]
+        tr = trace1[row, i-60:i+1]
+        w = tr/np.sum(tr**2)
+        ww = np.tile(w, nPA).reshape([nPA, tr.size])
+        contamO1[row, :] = np.sum(cube[:, row, i-20:i+41]*ww, axis=1)
+        #contamO1[row, :] = np.sum(cube[:, row, i-60:i+1]*ww, axis=1)
+
+        #if lamO2[row] < 0.6:
+        #    continue
+        i = np.argmax(trace2[row, :])
+        tr = trace2[row, i-20:i+41]
+        w = tr/np.sum(tr**2)
+        ww = np.tile(w, nPA).reshape([nPA, tr.size])
+        contamO2[row, :] = np.sum(cube[:, row, i-20:i+41]*ww, axis=1)
+
+    TOOLS = 'pan, box_zoom, crosshair, reset, hover, save'
+
+    y = np.array([0., 0.])
+    y1 = 0.07
+    y2 = 0.12
+    y3 = 0.17
+    y4 = 0.23
+    bad_PA_color = '#dddddd'
+    bad_PA_alpha = 0.7
+
+    # Order 1~~~~~~~~~~~~~~~~~~~~~~~~~~~~~~~~~~~~
+
+    # Contam plot
+    xlim0 = lamO1.min()
+    xlim1 = lamO1.max()
+    ylim0 = PA.min()-0.5*dPA
+    ylim1 = PA.max()+0.5*dPA
+    color_mapper = LinearColorMapper(palette=inferno(8)[::-1],
+                                     low=-4, high=1)
+    color_mapper.low_color = 'white'
+    color_mapper.high_color = 'black'
+    s2 = figure(tools=TOOLS, width=500, height=500, title=None,
+                x_range=Range1d(xlim0, xlim1),
+                y_range=Range1d(ylim0, ylim1))
+    fig_data = np.log10(np.clip(contamO1.T, 1.e-10, 1.))
+    s2.image([fig_data], x=xlim0, y=ylim0, dw=xlim1-xlim0, dh=ylim1-ylim0,
+             color_mapper=color_mapper)
+    s2.xaxis.axis_label = 'Wavelength (um)'
+    s2.yaxis.axis_label = 'Position Angle (degrees)'
+
+    # Line plot
+    s3 = figure(tools=TOOLS, width=150, height=500,
+                x_range=Range1d(0, 100), y_range=s2.y_range, title=None)
+    s3.line(100*np.sum(contamO1 >= 0.001, axis=0)/rows, PA-dPA/2,
+            line_color='blue', legend='> 0.001')
+    s3.line(100*np.sum(contamO1 >= 0.01, axis=0)/rows, PA-dPA/2,
+            line_color='green', legend='> 0.01')
+    s3.xaxis.axis_label = '% channels contam.'
+    s3.yaxis.major_label_text_font_size = '0pt'
+
+    # Order 2~~~~~~~~~~~~~~~~~~~~~~~~~~~~~~~~~~~~
+
+    # Contam plot
+    xlim0 = lamO2.min()
+    xlim1 = lamO2.max()
+    ylim0 = PA.min()-0.5*dPA
+    ylim1 = PA.max()+0.5*dPA
+    xlim0 = 0.614
+    s5 = figure(tools=TOOLS, width=500, height=500, title=None,
+                x_range=Range1d(xlim0, xlim1), y_range=s2.y_range)
+    fig_data = np.log10(np.clip(contamO2.T, 1.e-10, 1.))[:, 300:]
+    s5.image([fig_data], x=xlim0, y=ylim0, dw=xlim1-xlim0, dh=ylim1-ylim0,
+             color_mapper=color_mapper)
+    s5.yaxis.major_label_text_font_size = '0pt'
+    s5.xaxis.axis_label = 'Wavelength (um)'
+
+    # Line plot
+    s6 = figure(tools=TOOLS, width=150, height=500, y_range=s2.y_range,
+                x_range=Range1d(0,100), title=None)
+    s6.line(100*np.sum(contamO2 >= 0.001, axis=0)/rows, PA-dPA/2,
+            line_color='blue', legend='> 0.001')
+    s6.line(100*np.sum(contamO2 >= 0.01, axis=0)/rows, PA-dPA/2,
+            line_color='green', legend='> 0.01')
+    s6.xaxis.axis_label = '% channels contam.'
+    s6.yaxis.major_label_text_font_size = '0pt'
+
+    #~~~~~~~~~~~~~~~~~~~~~~~~~~~~~~~~~~~~
+    #~~~~~~~~~~~~~~~~~~~~~~~~~~~~~~~~~~~~
+    fig1 = gridplot(children=[[s2, s3]])
+    fig2 = gridplot(children=[[s5, s6]])
+
+    tab1 = Panel(child=fig1, title='Order 1')
+    tab2 = Panel(child=fig2, title='Order 2')
+
+    fig_with_tabs = Tabs(tabs=[tab1, tab2])
+
+    return fig_with_tabs
+
+def contam(cube, targetName='noName', paRange=[0, 360], badPA=[], tmpDir="",
+           fig='', to_html=True):
+    # Get data from FITS file
+    if isinstance(cube, str):
+        hdu = fits.open(cubeName)
+        cube = hdu[0].data
+        hdu.close()
+
+    trace1 = cube[0, :, :] # target star order 1 trace
+    cube = cube[2:, :, :]  # neighbor star order 1 and 2 traces in all the angles
+
+    plotPAmin, plotPAmax = paRange
+
+    # start calculations
+    loc = 'data/contam_visibility/lambda_order1-2.txt'
+    lam_file = pkg_resources.resource_filename('exoctk', loc)
+    ypix, lamO1, lamO2 = np.loadtxt(lam_file, unpack=True)
+
+    nPA = cube.shape[0]
+    rows = cube.shape[1]
+    cols = cube.shape[2]
+    print('cols ', cols)
+    dPA = 360//nPA
+    PA = np.arange(nPA)*dPA
+
+    contamO1 = np.zeros([rows, nPA])
+
+# JENNY: try to understand what's going on in this forloop.
+# i think this is what's making the contam plot look weird
+    for row in np.arange(rows):
+        i = np.argmax(trace1[row, :])
+        #tr = trace1[row, i-20:i+41]
+        tr = trace1[row, i-60:i+1]
+        w = tr/np.sum(tr**2)
+        ww = np.tile(w, nPA).reshape([nPA, tr.size])
+
+        contamO1[row, :] = np.sum(cube[:, row, i-60:i+1]*ww, axis=1)
+
+    TOOLS = 'pan, box_zoom, crosshair, reset, hover, save'
+
+    y = np.array([0., 0.])
+    y1 = 0.07
+    y2 = 0.12
+    y3 = 0.17
+    y4 = 0.23
+    bad_PA_color = '#dddddd'
+    bad_PA_alpha = 0.7
+
+    # Order 1~~~~~~~~~~~~~~~~~~~~~~~~~~~~~~~~~~~~
+
+    # Contam plot
+    xlim0 = lamO1.min()
+    xlim1 = lamO1.max()
+    ylim0 = PA.min()-0.5*dPA
+    ylim1 = PA.max()+0.5*dPA
+    color_mapper = LinearColorMapper(palette=inferno(8)[::-1],
+                                     low=-4, high=1)
+    color_mapper.low_color = 'white'
+    color_mapper.high_color = 'black'
+    s2 = figure(tools=TOOLS, width=500, height=500, title=None,
+                x_range=Range1d(xlim0, xlim1),
+                y_range=Range1d(ylim0, ylim1))
+    fig_data = np.log10(np.clip(contamO1.T, 1.e-10, 1.))
+    s2.image([fig_data], x=xlim0, y=ylim0, dw=xlim1-xlim0, dh=ylim1-ylim0,
+             color_mapper=color_mapper)
+    s2.xaxis.axis_label = 'Wavelength (um)'
+    s2.yaxis.axis_label = 'Position Angle (degrees)'
+
+    # Line plot
+    s3 = figure(tools=TOOLS, width=150, height=500,
+                x_range=Range1d(0, 100), y_range=s2.y_range, title=None)
+    s3.line(100*np.sum(contamO1 >= 0.001, axis=0)/rows, PA-dPA/2,
+            line_color='blue', legend='> 0.001')
+    s3.line(100*np.sum(contamO1 >= 0.01, axis=0)/rows, PA-dPA/2,
+            line_color='green', legend='> 0.01')
+    s3.xaxis.axis_label = '% channels contam.'
+    s3.yaxis.major_label_text_font_size = '0pt'
+
+
+    fig = gridplot(children=[[s2, s3]])
+
+
+
+    return fig
+
+def _originalContam(cube, targetName='noName', paRange=[0, 360], badPA=[],
+                    tmpDir="", fig='', to_html=True):
+    """
+    Generate the contamination plot.
+
+    Parameters
+    ----------
+    cube: array-like, str
+        The data cube or FITS filename containing the data.
+    targetName: str
+        The name of the target.
+    paRange: sequence
+        The position angle range to consider.
+    badPA: sequence
+        Position angles to exclude.
+    tmpDir: str
+        A directory to write the files to.
+    fig: matplotlib.figure, bokeh.figure
+        A figure to add the plots to.
+    to_html: bool
+        Return the image as bytes for HTML.
+
+    Returns
+    -------
+    fig : matplotlib.pyplot or bokeh object
+        The populated matplotlib or bokeh plot.
+    """
+    # Get data from FITS file
+    if isinstance(cube, str):
+        # hdu = fits.open('cube_'+target+'.fits')
+        hdu = fits.open(cubeName)
+        cube = hdu[0].data
+        hdu.close()
+
+    trace2dO1 = cube[0, :, :]  # order 1
+    trace2dO2 = cube[1, :, :]  # order 2
+    cube = cube[2:, :, :]  # all the angles
+
+    plotPAmin, plotPAmax = paRange
+
+    # start calculations
+
+    #lam_file = pkg_resources.resource_filename('exoctk', loc)
+    lam_file = os.path.join(TRACES_PATH, 'NIRISS', 'lambda_order1-2.txt')
+    ypix, lamO1, lamO2 = np.loadtxt(lam_file, unpack=True)
+    print('LAMMMMM')
+    print(lamO2, lamO2.shape)
+
+
+    ny = trace2dO1.shape[0]
+    nPA = cube.shape[0]
+    dPA = 360//nPA
+    PA = np.arange(nPA)*dPA
+
+    print(np.arange(ny), np.arange(ny).shape)
+    contamO1 = np.zeros([ny, nPA])
+    contamO2 = np.zeros([ny, nPA])
+    for y in np.arange(ny):
+        i = np.argmax(trace2dO1[y, :]) # where is the highest pixel value in the row?
+        tr = trace2dO1[y, i-20:i+41] # pulling out the trace itself from the array
+        w = tr/np.sum(tr**2)
+        ww = np.tile(w, nPA).reshape([nPA, tr.size])
+        contamO1[y, :] = np.sum(cube[:, y, i-20:i+41]*ww, axis=1)
+
+        if lamO2[y] < 0.6:
+            continue
+        i = np.argmax(trace2dO2[y, :])
+        tr = trace2dO2[y, i-20:i+41]
+        w = tr/np.sum(tr**2)
+        ww = np.tile(w, nPA).reshape([nPA, tr.size])
+        contamO2[y, :] = np.sum(cube[:, y, i-20:i+41]*ww, axis=1)
+
+    # Otherwise, it's a Bokeh plot
+    
+    TOOLS = 'pan, box_zoom, crosshair, reset, hover, save'
+
+    y = np.array([0., 0.])
+    y1 = 0.07
+    y2 = 0.12
+    y3 = 0.17
+    y4 = 0.23
+    bad_PA_color = '#dddddd'
+    bad_PA_alpha = 0.7
+
+    # Order 1
+
+    # Contam plot
+    xlim0 = lamO1.min()
+    xlim1 = lamO1.max()
+    ylim0 = PA.min()-0.5*dPA
+    ylim1 = PA.max()+0.5*dPA
+    color_mapper = LinearColorMapper(palette=inferno(8)[::-1],
+                                     low=-4, high=1)
+    color_mapper.low_color = 'white'
+    color_mapper.high_color = 'black'
+    s2 = figure(tools=TOOLS, width=500, height=500, title=None,
+                x_range=Range1d(xlim0, xlim1),
+                y_range=Range1d(ylim0, ylim1))
+    fig_data = np.log10(np.clip(contamO1.T, 1.e-10, 1.))
+    s2.image([fig_data], x=xlim0, y=ylim0, dw=xlim1-xlim0, dh=ylim1-ylim0,
+             color_mapper=color_mapper)
+    s2.xaxis.axis_label = 'Wavelength (um)'
+    s2.yaxis.axis_label = 'Position Angle (degrees)'
+    """
+    # Line plot
+    s3 = figure(tools=TOOLS, width=150, height=500,
+                x_range=Range1d(0, 100), y_range=s2.y_range, title=None)
+    s3.line(100*np.sum(contamO1 >= 0.001, axis=0)/ny, PA-dPA/2,
+            line_color='blue', legend='> 0.001')
+    s3.line(100*np.sum(contamO1 >= 0.01, axis=0)/ny, PA-dPA/2,
+            line_color='green', legend='> 0.01')
+    s3.xaxis.axis_label = '% channels contam.'
+    s3.yaxis.major_label_text_font_size = '0pt'
+
+    # Add bad PAs
+    for ybad0, ybad1 in badPA:
+        s2.patch([xlim0, xlim1, xlim1, xlim0],
+                 [ybad1, ybad1, ybad0, ybad0],
+                 color=bad_PA_color, alpha=bad_PA_alpha)
+        s3.patch([0, 100, 100, 0], [ybad1, ybad1, ybad0, ybad0],
+                 color=bad_PA_color, alpha=bad_PA_alpha, legend='Bad PA')
+
+    # Line list
+    s1 = figure(tools=TOOLS, width=500, plot_height=100,
+                x_range=s2.x_range, title=None)
+
+    l = np.array([0.89, 0.99])
+    s1.line(l, y+y1, line_color='black', line_width=1.5)
+    s1.add_layout(Label(x=l.mean(), y=y1, x_units='data', y_units='data',
+                  text='H2O', render_mode='css', text_font_size='8pt'))
+
+    l = np.array([1.09, 1.2])
+    s1.line(l, y+y1, line_color='black', line_width=1.5)
+    s1.add_layout(Label(x=l.mean(), y=y1, x_units='data', y_units='data',
+                  text='H2O', render_mode='css', text_font_size='8pt'))
+
+    l = np.array([1.1, 1.24])
+    s1.line(l, y+y2, line_color='black', line_width=1.5)
+    s1.add_layout(Label(x=l.mean(), y=y2, x_units='data', y_units='data',
+                  text='CH4', render_mode='css', text_font_size='8pt'))
+
+    l = np.array([1.3, 1.51])
+    s1.line(l, y+y1, line_color='black', line_width=1.5)
+    s1.add_layout(Label(x=l.mean(), y=y1, x_units='data', y_units='data',
+                  text='H2O', render_mode='css', text_font_size='8pt'))
+
+    l = np.array([1.6, 1.8])
+    s1.line(l, y+y2, line_color='black', line_width=1.5)
+    s1.add_layout(Label(x=l.mean(), y=y2, x_units='data', y_units='data',
+                  text='CH4', render_mode='css', text_font_size='8pt'))
+
+    l = np.array([1.75, 2.05])
+    s1.line(l, y+y1, line_color='black', line_width=1.5)
+    s1.add_layout(Label(x=l.mean(), y=y1, x_units='data', y_units='data',
+                  text='H2O', render_mode='css', text_font_size='8pt'))
+
+    l = np.array([2.3, lamO1.max()])
+    s1.line(l, y+y1, line_color='black', line_width=1.5)
+    s1.add_layout(Label(x=l.mean(), y=y1, x_units='data', y_units='data',
+                  text='H2O', render_mode='css', text_font_size='8pt'))
+
+    l = np.array([2.15, 2.5])
+    s1.line(l, y+y2, line_color='black', line_width=1.5)
+    s1.add_layout(Label(x=l.mean(), y=y2, x_units='data', y_units='data',
+                  text='CH4', render_mode='css', text_font_size='8pt'))
+
+    l = np.array([1.1692, 1.1778])
+    s1.line(l[0], [y3, y3+0.02], line_color='black')
+    s1.line(l[1], [y3, y3+0.02], line_color='black')
+    s1.add_layout(Label(x=l.mean(), y=y3+0.02, x_units='data',
+                  y_units='data', text='K', render_mode='css',
+                  text_font_size='8pt'))
+
+    l = np.array([1.2437, 1.2529])
+    s1.line(l[0], [y3, y3+0.02], line_color='black')
+    s1.line(l[1], [y3, y3+0.02], line_color='black')
+    s1.add_layout(Label(x=l.mean(), y=y3+0.02, x_units='data',
+                  y_units='data', text='K', render_mode='css',
+                  text_font_size='8pt'))
+
+    l = np.array([1.5168])
+    s1.line(l[0], [y3, y3+0.02], line_color='black')
+    s1.add_layout(Label(x=l.mean(), y=y3+0.02, x_units='data',
+                  y_units='data', text='K', render_mode='css',
+                  text_font_size='8pt'))
+
+    l = np.array([1.1384, 1.1409])
+    s1.line(l[0], [y4, y4+0.02], line_color='black')
+    s1.line(l[1], [y4, y4+0.02], line_color='black')
+    s1.add_layout(Label(x=l.mean(), y=y4+0.02, x_units='data',
+                  y_units='data', text='Na', render_mode='css',
+                  text_font_size='8pt'))
+
+    l = np.array([1.2682])
+    s1.line(l[0], [y4, y4+0.02], line_color='black')
+    s1.add_layout(Label(x=l.mean(), y=y4+0.02, x_units='data',
+                  y_units='data', text='Na', render_mode='css',
+                  text_font_size='8pt'))
+
+    l = np.array([2.2063, 2.2090])
+    s1.line(l[0], [y4, y4+0.02], line_color='black')
+    s1.line(l[1], [y4, y4+0.02], line_color='black')
+    s1.add_layout(Label(x=l.mean(), y=y4+0.02, x_units='data',
+                  y_units='data', text='Na', render_mode='css',
+                  text_font_size='8pt'))
+
+    l = np.array([2.2935, 2.3227, 2.3525, 2.3830, 2.4141])
+    s1.line(l[0], [y3, y3+0.02], line_color='black')
+    s1.line(l[1], [y3, y3+0.02], line_color='black')
+    s1.line(l[2], [y3, y3+0.02], line_color='black')
+    s1.line(l[3], [y3, y3+0.02], line_color='black')
+    s1.line(l[4], [y3, y3+0.02], line_color='black')
+    s1.line(l[[0, -1]], y+y3+0.02, line_color='black', line_width=1)
+    s1.add_layout(Label(x=l[[0, -1]].mean(), y=y3+0.02, x_units='data',
+                  y_units='data', text='CO', render_mode='css',
+                  text_font_size='8pt'))
+
+    s1.xaxis.major_label_text_font_size = '0pt'
+    s1.yaxis.major_label_text_font_size = '0pt'
+    """
+    # Order 2
+
+    # Contam plot
+    xlim0 = lamO2.min()
+    xlim1 = lamO2.max()
+    ylim0 = PA.min()-0.5*dPA
+    ylim1 = PA.max()+0.5*dPA
+    xlim0 = 0.614
+    s5 = figure(tools=TOOLS, width=250, height=500, title=None,
+                x_range=Range1d(xlim0, xlim1), y_range=s2.y_range)
+    fig_data = np.log10(np.clip(contamO2.T, 1.e-10, 1.))[:, 300:]
+    s5.image([fig_data], x=xlim0, y=ylim0, dw=xlim1-xlim0, dh=ylim1-ylim0,
+             color_mapper=color_mapper)
+    s5.yaxis.major_label_text_font_size = '0pt'
+    s5.xaxis.axis_label = 'Wavelength (um)'
+    """
+    # Line plot
+    s6 = figure(tools=TOOLS, width=150, height=500, y_range=s2.y_range,
+                x_range=Range1d(100, 0), title=None)
+    s6.line(100*np.sum(contamO2 >= 0.001, axis=0)/ny, PA-dPA/2,
+            line_color='blue', legend='> 0.001')
+    s6.line(100*np.sum(contamO2 >= 0.01, axis=0)/ny, PA-dPA/2,
+            line_color='green', legend='> 0.01')
+    s6.xaxis.axis_label = '% channels contam.'
+    s6.yaxis.major_label_text_font_size = '0pt'
+
+    # Dummy plots for nice spacing
+    s0 = figure(tools=TOOLS, width=150, plot_height=100, title=None)
+    s0.outline_line_color = "white"
+    s7 = figure(tools=TOOLS, width=150, plot_height=100, title=targetName)
+    s7.outline_line_color = "white"
+
+    # Add bad PAs
+    for ybad0, ybad1 in badPA:
+        s5.patch([xlim0, xlim1, xlim1, xlim0],
+                 [ybad1, ybad1, ybad0, ybad0],
+                 color=bad_PA_color, alpha=bad_PA_alpha)
+        s6.patch([0, 100, 100, 0], [ybad1, ybad1, ybad0, ybad0],
+                 color=bad_PA_color, alpha=bad_PA_alpha, legend='Bad PA')
+
+    # Line list
+    s4 = figure(tools=TOOLS, width=250, plot_height=100,
+                x_range=s5.x_range, title=None)
+    l = np.array([0.89, 0.99])
+    s4.line(l, y+y1, line_color='black', line_width=1.5)
+    s4.add_layout(Label(x=l.mean(), y=y1, x_units='data', y_units='data',
+                  text='H2O', render_mode='css', text_font_size='8pt'))
+
+    l = np.array([1.09, 1.2])
+    s4.line(l, y+y1, line_color='black', line_width=1.5)
+    s4.add_layout(Label(x=l.mean(), y=y1, x_units='data', y_units='data',
+                  text='H2O', render_mode='css', text_font_size='8pt'))
+
+    l = np.array([1.1, 1.24])
+    s4.line(l, y+y2, line_color='black', line_width=1.5)
+    s4.add_layout(Label(x=l.mean(), y=y2, x_units='data', y_units='data',
+                  text='CH4', render_mode='css', text_font_size='8pt'))
+
+    l = np.array([1.3, lamO2.max()])
+    s4.line(l, y+y1, line_color='black', line_width=1.5)
+    s4.add_layout(Label(x=l.mean(), y=y1, x_units='data', y_units='data',
+                  text='H2O', render_mode='css', text_font_size='8pt'))
+
+    l = np.array([0.7665, 0.7699])
+    s4.line(l[0], [y3, y3+0.02], line_color='black')
+    s4.line(l[1], [y3, y3+0.02], line_color='black')
+    s4.add_layout(Label(x=l.mean(), y=y3+0.02, x_units='data',
+                  y_units='data', text='K', render_mode='css',
+                  text_font_size='8pt'))
+
+    l = np.array([1.1692, 1.1778])
+    s4.line(l[0], [y3, y3+0.02], line_color='black')
+    s4.line(l[1], [y3, y3+0.02], line_color='black')
+    s4.add_layout(Label(x=l.mean(), y=y3+0.02, x_units='data',
+                  y_units='data', text='K', render_mode='css',
+                  text_font_size='8pt'))
+
+    l = np.array([1.2437, 1.2529])
+    s4.line(l[0], [y3, y3+0.02], line_color='black')
+    s4.line(l[1], [y3, y3+0.02], line_color='black')
+    s4.add_layout(Label(x=l.mean(), y=y3+0.02, x_units='data',
+                  y_units='data', text='K', render_mode='css',
+                  text_font_size='8pt'))
+
+    l = np.array([1.1384, 1.1409])
+    s4.line(l[0], [y4, y4+0.02], line_color='black')
+    s4.line(l[1], [y4, y4+0.02], line_color='black')
+    s4.add_layout(Label(x=l.mean(), y=y4+0.02, x_units='data',
+                  y_units='data', text='Na', render_mode='css',
+                  text_font_size='8pt'))
+
+    l = np.array([1.2682])
+    s4.line(l[0], [y4, y4+0.02], line_color='black')
+    s4.add_layout(Label(x=l.mean(), y=y4+0.02, x_units='data',
+                  y_units='data', text='Na', render_mode='css',
+                  text_font_size='8pt'))
+
+    s4.xaxis.major_label_text_font_size = '0pt'
+    s4.yaxis.major_label_text_font_size = '0pt'
+    """
+    # put all the plots in a grid layout
+    #fig = gridplot(children=[[s7, s4, s1, s0], [s6, s5, s2, s3]])
+    fig = gridplot(children=[[s5, s2]])
+
+    return fig
+
+
+if __name__ == "__main__":
+    # arguments RA & DEC, conversion to radians
+    argv = sys.argv
+
+    ra = argv[1]
+    dec = argv[2]
+    cubeNameSuf = argv[3]
+
+    pamin = 0 if len(argv) < 5 else int(argv[4])
+    pamax = 360 if len(argv) < 6 else int(argv[5])
+
+    cubeName = argv[6]
+    targetName = None if len(argv) < 8 else argv[7]
+    save = False if len(argv) < 8 else True  # if name provided -> save
+    tmpDir = "." if len(argv) < 9 else argv[8]
+    os.makedirs(tmpDir, exist_ok=True)
+
+    goodPA, badPA, _ = vpa.checkVisPA(ra, dec, targetName)
+
+    contam(cubeName, targetName=targetName, paRange=[pamin, pamax],
+           badPA=badPA, tmpDir=tmpDir)