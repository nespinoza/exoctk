--- conflicted
+++ resolved
@@ -18,11 +18,6 @@
             - graphviz
             - texlive-latex-extra
             - dvipng
-<<<<<<< HEAD
-            - gcc
-            - python-scipy
-=======
->>>>>>> dd1b8fa1
 
 env:
     global:
@@ -32,11 +27,6 @@
         - MAIN_CMD='python setup.py'
         - ASTROPY_VERSION=stable
         - SETUP_CMD='test'
-<<<<<<< HEAD
-        - PIP_DEPENDENCIES='pysynphot'
-
-=======
->>>>>>> dd1b8fa1
         # For this package-template, we include examples of Cython modules,
         # so Cython is required for testing. If your package does not include
         # Cython code, you can set CONDA_DEPENDENCIES=''
